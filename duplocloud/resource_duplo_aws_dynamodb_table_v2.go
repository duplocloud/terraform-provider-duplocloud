--- conflicted
+++ resolved
@@ -664,11 +664,7 @@
 
 func resourceAwsDynamoDBTableDeleteV2(ctx context.Context, d *schema.ResourceData, m interface{}) diag.Diagnostics {
 	id := d.Id()
-<<<<<<< HEAD
 	tenantID, name, err := parseAwsDynamoDBTableIdParts(id)
-=======
-	tenantID, _, err := parseAwsDynamoDBTableIdParts(id)
->>>>>>> c22ad1e9
 	if err != nil {
 		return diag.FromErr(err)
 	}
@@ -679,7 +675,6 @@
 	c := m.(*duplosdk.Client)
 	clientErr := c.DynamoDBTableDeleteV2(tenantID, fullName)
 	if clientErr != nil {
-<<<<<<< HEAD
 		log.Printf("Error: Table %s not found err %s, attempting fallback", name, clientErr.Error())
 		clientErr := c.DynamoDBTableDeleteV2(tenantID, name)
 		if clientErr != nil {
@@ -691,12 +686,6 @@
 		}
 		fullName = name
 
-=======
-		if clientErr.Status() == 404 {
-			return nil
-		}
-		return diag.Errorf("Unable to delete tenant %s dynamodb table '%s': %s", tenantID, name, clientErr)
->>>>>>> c22ad1e9
 	}
 
 	// Wait up to 60 seconds for Duplo to delete the cluster.
@@ -1367,15 +1356,12 @@
 	fullName := d.Get("fullname").(string)
 
 	c := m.(*duplosdk.Client)
-<<<<<<< HEAD
 	rsrcId := d.Id()
 	_, name, err := parseAwsDynamoDBTableIdParts(rsrcId)
 	if err != nil {
 		return diag.FromErr(err)
 	}
 	log.Printf("[TRACE] resourceAwsDynamoDBTableCreateOrUpdateV2(%s, %s): start", tenantID, name)
-=======
->>>>>>> c22ad1e9
 
 	// Expand the resource data into the SDK's DynamoDB table request struct.
 	//rq, err := expandDynamoDBTable(d)
@@ -1391,16 +1377,12 @@
 
 	existing, err := c.DynamoDBTableGetV2(tenantID, fullName)
 	if err != nil {
-<<<<<<< HEAD
 		log.Printf("Error: Table %s not found, reason : %s, attempting fallback", name, err.Error())
 		existing, err = c.DynamoDBTableGetV2(tenantID, name)
 		if err != nil {
 			return diag.FromErr(err)
 		}
 		fullName = name
-=======
-		return diag.FromErr(err)
->>>>>>> c22ad1e9
 	}
 	// Updating Point In Time Recovery status
 	isPITREnabled := existing.PointInTimeRecoveryStatus == "ENABLED"
