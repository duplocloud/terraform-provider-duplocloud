package duplocloud

import (
	"context"
	"crypto/tls"
	"fmt"
	"log"
	"net/http"
	"os"
	"strings"
	"time"

	"github.com/duplocloud/terraform-provider-duplocloud/duplosdk"

	"github.com/hashicorp/terraform-plugin-sdk/v2/diag"
	"github.com/hashicorp/terraform-plugin-sdk/v2/helper/schema"
)

func init() {
	schema.DescriptionKind = schema.StringMarkdown

	schema.SchemaDescriptionBuilder = func(s *schema.Schema) string {
		desc := s.Description
		if s.Default != nil {
			desc += fmt.Sprintf(" Defaults to `%v`.", s.Default)
		}
		if s.Deprecated != "" {
			desc += " " + s.Deprecated
		}
		return strings.TrimSpace(desc)
	}
}

// Provider return a Terraform provider schema
func Provider() *schema.Provider {
	return &schema.Provider{
		Schema: map[string]*schema.Schema{
			"duplo_host": {
				Description: "This is the base URL to the Duplo REST API.  It must be provided, but it can also be sourced from the `duplo_host` environment variable.",
				Type:        schema.TypeString,
				Optional:    true,
			},
			"duplo_token": {
				Description: "This is a bearer token used to authenticate to the Duplo REST API.  It must be provided, but it can also be sourced from the `duplo_token` environment variable.",
				Type:        schema.TypeString,
				Optional:    true,
				Sensitive:   true,
			},
			"ssl_no_verify": {
				Description: "Disable SSL certificate verification.",
				Type:        schema.TypeBool,
				Optional:    true,
				Default:     false,
			},
			"http_timeout": {
				Description: "Timeout for HTTP requests in seconds.",
				Type:        schema.TypeInt,
				Optional:    true,
				Default:     30,
			},
		},
		ResourcesMap: map[string]*schema.Resource{
			"duplocloud_oci_containerengine_node_pool":                 resourceOciContainerEngineNodePool(),
			"duplocloud_admin_system_setting":                          resourceAdminSystemSetting(),
			"duplocloud_aws_cloudfront_distribution":                   resourceAwsCloudfrontDistribution(),
			"duplocloud_aws_dynamodb_table":                            resourceAwsDynamoDBTable(),
			"duplocloud_aws_dynamodb_table_v2":                         resourceAwsDynamoDBTableV2(),
			"duplocloud_aws_elasticsearch":                             resourceDuploAwsElasticSearch(),
			"duplocloud_aws_host":                                      resourceAwsHost(),
			"duplocloud_aws_load_balancer":                             resourceAwsLoadBalancer(),
			"duplocloud_aws_load_balancer_listener":                    resourceAwsLoadBalancerListener(),
			"duplocloud_aws_kafka_cluster":                             resourceAwsKafkaCluster(),
			"duplocloud_aws_lambda_function":                           resourceAwsLambdaFunction(),
			"duplocloud_aws_ssm_parameter":                             resourceAwsSsmParameter(),
			"duplocloud_duplo_service":                                 resourceDuploService(),
			"duplocloud_duplo_service_lbconfigs":                       resourceDuploServiceLbConfigs(),
			"duplocloud_duplo_service_params":                          resourceDuploServiceParams(),
			"duplocloud_ecache_instance":                               resourceDuploEcacheInstance(),
			"duplocloud_ecs_task_definition":                           resourceDuploEcsTaskDefinition(),
			"duplocloud_ecs_service":                                   resourceDuploEcsService(),
			"duplocloud_gcp_cloud_function":                            resourceGcpCloudFunction(),
			"duplocloud_gcp_pubsub_topic":                              resourceGcpPubsubTopic(),
			"duplocloud_gcp_scheduler_job":                             resourceGcpSchedulerJob(),
			"duplocloud_gcp_storage_bucket":                            resourceGcpStorageBucket(),
			"duplocloud_k8_config_map":                                 resourceK8ConfigMap(),
			"duplocloud_k8_secret":                                     resourceK8Secret(),
			"duplocloud_k8_ingress":                                    resourceK8Ingress(),
			"duplocloud_k8_secret_provider_class":                      resourceK8SecretProviderClass(),
			"duplocloud_infrastructure":                                resourceInfrastructure(),
			"duplocloud_infrastructure_setting":                        resourceInfrastructureSetting(),
			"duplocloud_infrastructure_subnet":                         resourceInfrastructureSubnet(),
			"duplocloud_plan_certificates":                             resourcePlanCertificates(),
			"duplocloud_plan_configs":                                  resourcePlanConfigs(),
			"duplocloud_plan_settings":                                 resourcePlanSettings(),
			"duplocloud_plan_images":                                   resourcePlanImages(),
			"duplocloud_rds_instance":                                  resourceDuploRdsInstance(),
			"duplocloud_rds_read_replica":                              resourceDuploRdsReadReplica(),
			"duplocloud_s3_bucket":                                     resourceS3Bucket(),
			"duplocloud_tenant":                                        resourceTenant(),
			"duplocloud_tenant_access_grant":                           resourceTenantAccessGrant(),
			"duplocloud_tenant_cleanup_timers":                         resourceTenantCleanUpTimers(),
			"duplocloud_user":                                          resourceUser(),
			"duplocloud_tenant_config":                                 resourceTenantConfig(),
			"duplocloud_tenant_tag":                                    resourceTenantTag(),
			"duplocloud_tenant_secret":                                 resourceTenantSecret(),
			"duplocloud_tenant_network_security_rule":                  resourceTenantSecurityRule(),
			"duplocloud_emr_cluster":                                   resourceAwsEmrCluster(),
			"duplocloud_asg_profile":                                   resourceAwsASG(),
			"duplocloud_docker_credentials":                            resourceDockerCreds(),
			"duplocloud_aws_appautoscaling_target":                     resourceAwsAppautoscalingTarget(),
			"duplocloud_aws_appautoscaling_policy":                     resourceAwsAppautoscalingPolicy(),
			"duplocloud_aws_cloudwatch_event_rule":                     resourceAwsCloudWatchEventRule(),
			"duplocloud_aws_cloudwatch_event_target":                   resourceAwsCloudWatchEventTarget(),
			"duplocloud_aws_lambda_permission":                         resourceAwsLambdaPermission(),
			"duplocloud_aws_cloudwatch_metric_alarm":                   resourceAwsCloudWatchMetricAlarm(),
			"duplocloud_aws_ecr_repository":                            resourceAwsEcrRepository(),
			"duplocloud_aws_api_gateway_integration":                   resourceAwsApiGatewayIntegration(),
			"duplocloud_aws_target_group_attributes":                   resourceAwsTargetGroupAttributes(),
			"duplocloud_aws_lb_target_group":                           resourceTargetGroup(),
			"duplocloud_aws_sqs_queue":                                 resourceAwsSqsQueue(),
			"duplocloud_aws_sns_topic":                                 resourceAwsSnsTopic(),
			"duplocloud_aws_lb_listener_rule":                          resourceAwsLbListenerRule(),
			"duplocloud_azure_key_vault_secret":                        resourceAzureKeyVaultSecret(),
			"duplocloud_azure_tenant_key_vault":                        resourceAzureTenantKeyVault(),
			"duplocloud_azure_tenant_key_vault_secret":                 resourceAzureTenantKeyVaultSecret(),
			"duplocloud_azure_storage_account":                         resourceAzureStorageAccount(),
			"duplocloud_azure_mysql_database":                          resourceAzureMysqlDatabase(),
			"duplocloud_azure_redis_cache":                             resourceAzureRedisCache(),
			"duplocloud_azure_virtual_machine":                         resourceAzureVirtualMachine(),
			"duplocloud_azure_sql_managed_database":                    resourceAzureSqlManagedDatabase(),
			"duplocloud_azure_postgresql_database":                     resourceAzurePostgresqlDatabase(),
			"duplocloud_azure_mssql_server":                            resourceAzureMssqlServer(),
			"duplocloud_azure_mssql_database":                          resourceAzureMssqlDatabase(),
			"duplocloud_azure_mssql_elasticpool":                       resourceAzureMssqlElasticPool(),
			"duplocloud_azure_virtual_machine_scale_set":               resourceAzureVirtualMachineScaleSet(),
			"duplocloud_azure_storage_share_file":                      resourceAzureStorageShareFile(),
			"duplocloud_azure_log_analytics_workspace":                 resourceAzureLogAnalyticsWorkspace(),
			"duplocloud_azure_recovery_services_vault":                 resourceAzureRecoveryServicesVault(),
			"duplocloud_azure_vm_feature":                              resourceAzureVmFeature(),
			"duplocloud_azure_vault_backup_policy":                     resourceAzureVaultBackupPolicy(),
			"duplocloud_azure_network_security_rule":                   resourceAzureNetworkSgRule(),
			"duplocloud_azure_k8_node_pool":                            resourceAzureK8NodePool(),
			"duplocloud_azure_sql_virtual_network_rule":                resourceAzureSqlServerVnetRule(),
			"duplocloud_azure_sql_firewall_rule":                       resourceAzureSqlFirewallRule(),
			"duplocloud_azure_k8s_cluster":                             resourceAzureK8sCluster(),
			"duplocloud_azure_private_endpoint":                        resourceAzurePrivateEndpoint(),
			"duplocloud_other_agents":                                  resourceOtherAgents(),
			"duplocloud_byoh":                                          resourceByoh(),
			"duplocloud_aws_mwaa_environment":                          resourceMwaaAirflow(),
			"duplocloud_aws_efs_file_system":                           resourceAwsEFS(),
			"duplocloud_aws_efs_lifecycle_policy":                      resourceAwsEFSLifecyclePolicy(),
			"duplocloud_k8s_job":                                       resourceKubernetesJobV1(),
			"duplocloud_k8s_cron_job":                                  resourceKubernetesCronJobV1Beta1(),
			"duplocloud_k8_persistent_volume_claim":                    resourceK8PVC(),
			"duplocloud_k8_storage_class":                              resourceK8StorageClass(),
			"duplocloud_aws_batch_scheduling_policy":                   resourceAwsBatchSchedulingPolicy(),
			"duplocloud_aws_batch_compute_environment":                 resourceAwsBatchComputeEnvironment(),
			"duplocloud_aws_batch_job_queue":                           resourceAwsBatchJobQueue(),
			"duplocloud_aws_batch_job_definition":                      resourceAwsBatchJobDefinition(),
			"duplocloud_aws_timestreamwrite_database":                  resourceAwsTimestreamDatabase(),
			"duplocloud_aws_timestreamwrite_table":                     resourceAwsTimestreamTable(),
			"duplocloud_aws_rds_tag":                                   resourceAwsRdsTag(),
			"duplocloud_gcp_sql_database_instance":                     resourceGcpSqlDBInstance(),
			"duplocloud_gcp_node_pool":                                 resourceGcpK8NodePool(),
			"duplocloud_gcp_firestore":                                 resourceFirestore(),
			"duplocloud_plan_waf_v2":                                   resourcePlanWafV2(),
			"duplocloud_plan_waf":                                      resourcePlanWaf(),
			"duplocloud_plan_kms":                                      resourcePlanKMS(),
			"duplocloud_plan_kms_v2":                                   resourcePlanKMSV2(),
			"duplocloud_aws_apigateway_event":                          resourceAwsApiGatewayEvent(),
			"duplocloud_s3_bucket_replication":                         resourceS3BucketReplication(),
			"duplocloud_gcp_storage_bucket_v2":                         resourceGCPStorageBucketV2(),
			"duplocloud_aws_lambda_function_event_config":              resourceAwsLambdaEventInvokeConfigFunction(),
			"duplocloud_azure_postgresql_flexible_database":            resourceAzurePostgresqlFlexibleDatabase(),
			"duplocloud_gcp_infra_maintenance_window":                  resourceGCPInfraMaintenanceWindow(),
			"duplocloud_azure_storageclass_blob":                       resourceAzureStorageBlob(),
			"duplocloud_azure_storageclass_queue":                      resourceAzureStorageQueue(),
			"duplocloud_azure_storageclass_table":                      resourceAzureStorageTable(),
			"duplocloud_azure_vm_maintenance_configuration":            resourceAzureVmMaintenanceConfig(),
			"duplocloud_user_tenant_access":                            resourceUserTenantAccess(),
			"duplocloud_gcp_redis_instance":                            resourceRedisInstance(),
			"duplocloud_gcp_host":                                      resourceGcpHost(),
			"duplocloud_gcp_infra_security_rule":                       resourceGCPInfraSecurityRule(),
			"duplocloud_gcp_tenant_security_rule":                      resourceGCPTenantSecurityRule(),
			"duplocloud_infrastructure_onprem":                         resourceInfrastructureOnprem(),
			"duplocloud_aws_launch_template":                           resourceAwsLaunchTemplate(),
			"duplocloud_k8_helm_repository":                            resourceHelmRepository(),
			"duplocloud_k8_helm_release":                               resourceHelmRelease(),
			"duplocloud_azure_datafactory":                             resourceAzureDataFactory(),
			"duplocloud_azure_availability_set":                        resourceAzureAvailabilitySet(),
			"duplocloud_aws_launch_template_default_version":           resourceAwsLaunchTemplateDefaultVersion(),
			"duplocloud_azure_cosmos_db_account":                       resourceAzureCosmosDBAccount(),
			"duplocloud_azure_cosmos_db_database":                      resourceAzureCosmosDB(),
			"duplocloud_azure_cosmos_db_container":                     resourceAzureCosmosDBContainer(),
			"duplocloud_asg_instance_refresh":                          resourceAsgInstanceRefresh(),
			"duplocloud_azure_mssqldb_retention_backup":                resourceMsSQLDBRetentionBackup(),
			"duplocloud_azure_postgresql_flexible_database_v2":         resourceAzurePostgresqlFlexibleDatabaseV2(),
			"duplocloud_azure_postgresql_flexible_db_ad_administrator": resourceAzurePostgresqlFlexibleDatabaseAD(),
<<<<<<< HEAD
			"duplocloud_aws_rds_global_secondary":                      resourceAwsRdsGlobalDatabase(),
=======
			"duplocloud_ecache_global_datastore":                       resourceDuploEcacheGlobalDatastore(),
			"duplocloud_ecache_associate_global_secondary_cluster":     resourceDuploEcacheReplicationGroup(),
>>>>>>> b050d89e
		},
		DataSourcesMap: map[string]*schema.Resource{
			"duplocloud_admin_aws_credentials":      dataSourceAdminAwsCredentials(),
			"duplocloud_aws_account":                dataSourceAwsAccount(),
			"duplocloud_aws_lb_listeners":           dataSourceTenantAwsLbListeners(),
			"duplocloud_aws_lb_target_groups":       dataSourceTenantAwsLbTargetGroups(),
			"duplocloud_aws_ssm_parameter":          dataSourceAwsSsmParameter(),
			"duplocloud_aws_ssm_parameters":         dataSourceAwsSsmParameters(),
			"duplocloud_eks_credentials":            dataSourceEksCredentials(),
			"duplocloud_gke_credentials":            dataSourceGKECredentials(),
			"duplocloud_duplo_service":              dataSourceDuploService(),
			"duplocloud_duplo_services":             dataSourceDuploServices(),
			"duplocloud_duplo_service_lbconfigs":    dataSourceDuploServiceLbConfigs(),
			"duplocloud_duplo_service_params":       dataSourceDuploServiceParams(),
			"duplocloud_ecs_service":                dataSourceDuploEcsService(),
			"duplocloud_ecs_services":               dataSourceDuploEcsServices(),
			"duplocloud_ecs_task_definition":        dataSourceDuploEcsTaskDefinition(),
			"duplocloud_ecs_task_definitions":       dataSourceDuploEcsTaskDefinitions(),
			"duplocloud_infrastructure":             dataSourceInfrastructure(),
			"duplocloud_infrastructures":            dataSourceInfrastructures(),
			"duplocloud_k8_config_map":              dataSourceK8ConfigMap(),
			"duplocloud_k8_config_maps":             dataSourceK8ConfigMaps(),
			"duplocloud_k8s_job":                    dataSourceK8sJob(),
			"duplocloud_k8s_cron_job":               dataSourceK8sCronJob(),
			"duplocloud_k8_secret":                  dataSourceK8Secret(),
			"duplocloud_k8_secrets":                 dataSourceK8Secrets(),
			"duplocloud_native_hosts":               dataSourceNativeHosts(),
			"duplocloud_native_host_image":          dataSourceNativeHostImage(),
			"duplocloud_native_host_images":         dataSourceNativeHostImages(),
			"duplocloud_plan":                       dataSourcePlan(),
			"duplocloud_plan_image":                 dataSourcePlanImage(),
			"duplocloud_plan_images":                dataSourcePlanImages(),
			"duplocloud_plan_settings":              dataSourcePlanSettings(),
			"duplocloud_plans":                      dataSourcePlans(),
			"duplocloud_tenant":                     dataSourceTenant(),
			"duplocloud_tenants":                    dataSourceTenants(),
			"duplocloud_tenant_aws_region":          dataSourceTenantAwsRegion(),
			"duplocloud_tenant_aws_credentials":     dataSourceTenantAwsCredentials(),
			"duplocloud_tenant_aws_kms_key":         dataSourceTenantAwsKmsKey(),
			"duplocloud_tenant_aws_kms_keys":        dataSourceTenantAwsKmsKeys(),
			"duplocloud_tenant_cleanup_timers":      dataSourceTenantCleanUpTimers(),
			"duplocloud_tenant_config":              dataSourceTenantConfig(),
			"duplocloud_tenant_eks_credentials":     dataSourceTenantEksCredentials(),
			"duplocloud_tenant_internal_subnets":    dataSourceTenantInternalSubnets(),
			"duplocloud_tenant_external_subnets":    dataSourceTenantExternalSubnets(),
			"duplocloud_tenant_secret":              dataSourceTenantSecret(),
			"duplocloud_tenant_secrets":             dataSourceTenantSecrets(),
			"duplocloud_emr_cluster":                dataSourceEmrClusters(),
			"duplocloud_plan_certificate":           dataSourcePlanCert(),
			"duplocloud_plan_certificates":          dataSourcePlanCerts(),
			"duplocloud_asg_profiles":               dataSourceAsgProfiles(),
			"duplocloud_plan_nat_gateways":          dataSourcePlanNgws(),
			"duplocloud_ecr_repository":             dataSourceEcrRepository(),
			"duplocloud_azure_storage_account_key":  dataSourceAzureStorageAccountKey(),
			"duplocloud_gcp_node_pool":              dataSourceGCPNodePool(),
			"duplocloud_gcp_node_pools":             dataSourceGCPNodePools(),
			"duplocloud_gcp_sql_database_instance":  dataSourceGCPCloudSQL(),
			"duplocloud_gcp_sql_database_instances": dataSourceGCPCloudSQLs(),
			"duplocloud_gcp_firestore":              dataSourceFirestore(),
			"duplocloud_gcp_firestores":             dataSourceFirestores(),
			"duplocloud_gcp_redis_instance":         dataSourceRedisInstance(),
			"duplocloud_plan_wafs":                  dataSourcePlanWafs(),
			"duplocloud_plan_waf":                   dataSourcePlanWaf(),
			"duplocloud_plan_wafs_v2":               dataSourcePlanWafsV2(),
			"duplocloud_plan_waf_v2":                dataSourcePlanWafV2(),
			"duplocloud_plan_kms":                   dataSourcePlanKMS(),
			"duplocloud_plan_kms_key":               dataSourcePlanKMSList(),
			"duplocloud_plan_kms_v2":                dataSourcePlanKMSV2(),
			"duplocloud_plan_kms_key_v2":            dataSourcePlanKMSListV2(),
			"duplocloud_azure_availability_set":     dataSourceAzureAvailabilitySet(),
			"duplocloud_aws_launch_template":        dataSourceAwsLaunchTemplate(),
			"duplocloud_system_features":            dataSourceDuploSystemFeatures(),
			"duplocloud_azure_cosmos_db_account":    dataSourceAzureCosmosDBAccount(),
			"duplocloud_azure_cosmos_db_database":   dataSourceAzureCosmosDBDatabase(),
		},
		ConfigureContextFunc: providerConfigure,
	}
}

func providerConfigure(ctx context.Context, d *schema.ResourceData) (interface{}, diag.Diagnostics) {
	token := d.Get("duplo_token").(string)
	host := d.Get("duplo_host").(string)

	// Warning or errors can be collected in a slice type
	var diags diag.Diagnostics
	if token == "" {
		token = os.Getenv("duplo_token")
		if token == "" {
			token = os.Getenv("DUPLO_TOKEN")

		}
	}
	if host == "" {
		host = os.Getenv("duplo_host")
		if host == "" {
			host = os.Getenv("DUPLO_HOST")
		}
	}

	c, err := duplosdk.NewClient(host, token)

	if err != nil {
		diags = append(diags, diag.Diagnostic{
			Severity: diag.Error,
			Summary:  "Duplocloud Unable to create Duplocloud client.",
			Detail:   "Duplocloud Unable to create anonymous Duplocloud client - provide env for duplo_token, duplo_host",
		})
		return nil, diags
	}

	if sslNoVerify, ok := d.GetOk("ssl_no_verify"); ok && sslNoVerify.(bool) {
		log.Printf("[TRACE] ssl_no_verify provided in the provider configuration.")
		c.HTTPClient.Transport = &http.Transport{
			TLSClientConfig: &tls.Config{InsecureSkipVerify: true},
		}
	}

	if httpTimeout, ok := d.GetOk("http_timeout"); ok {
		timout := time.Duration(httpTimeout.(int)) * time.Second
		log.Printf("[TRACE] http_timeout provided in the provider configuration. Timeout : %s", timout)
		c.HTTPClient.Timeout = timout * time.Second
	}

	return c, diags
}<|MERGE_RESOLUTION|>--- conflicted
+++ resolved
@@ -196,12 +196,9 @@
 			"duplocloud_azure_mssqldb_retention_backup":                resourceMsSQLDBRetentionBackup(),
 			"duplocloud_azure_postgresql_flexible_database_v2":         resourceAzurePostgresqlFlexibleDatabaseV2(),
 			"duplocloud_azure_postgresql_flexible_db_ad_administrator": resourceAzurePostgresqlFlexibleDatabaseAD(),
-<<<<<<< HEAD
 			"duplocloud_aws_rds_global_secondary":                      resourceAwsRdsGlobalDatabase(),
-=======
 			"duplocloud_ecache_global_datastore":                       resourceDuploEcacheGlobalDatastore(),
 			"duplocloud_ecache_associate_global_secondary_cluster":     resourceDuploEcacheReplicationGroup(),
->>>>>>> b050d89e
 		},
 		DataSourcesMap: map[string]*schema.Resource{
 			"duplocloud_admin_aws_credentials":      dataSourceAdminAwsCredentials(),
