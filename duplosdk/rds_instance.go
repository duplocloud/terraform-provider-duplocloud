package duplosdk

import (
	"fmt"
	"strings"
)

const (
	RDS_TYPE_CLUSTER  string = "cluster"
	RDS_TYPE_INSTANCE string = "instance"
)

const (
	DUPLO_RDS_ENGINE_MYSQL             = 0
	DUPLO_RDS_ENGINE_POSTGRESQL        = 1
	DUPLO_RDS_ENGINE_MSSQL_EXPRESS     = 2
	DUPLO_RDS_ENGINE_MSSQL_STANDARD    = 3
	DUPLO_RDS_ENGINE_AURORA_MYSQL      = 8
	DUPLO_RDS_ENGINE_AURORA_POSTGRESQL = 9
	DUPLO_RDS_ENGINE_MSSQL_WEB         = 10
	DUPLO_RDS_ENGINE_DOCUMENTDB        = 13
)

const (
	REDIS_LOG_DELIVERYDIST_DEST_TYPE_CLOUDWATCH_LOGS  string = "cloudwatch-logs"
	REDIS_LOG_DELIVERYDIST_DEST_TYPE_KINESIS_FIREHOSE string = "kinesis-firehose"
	REDIS_LOG_DELIVERY_LOG_FORMAT_JSON                string = "json"
	REDIS_LOG_DELIVERY_LOG_FORMAT_TEXT                string = "text"
	REDIS_LOG_DELIVERY_LOG_TYPE_SLOW_LOG              string = "slow-log"
	REDIS_LOG_DELIVERY_LOG_TYPE_ENGINE_LOG            string = "engine-log"
)

//"slow-log", "engine-log"

// DuploRdsInstance is a Duplo SDK object that represents an RDS instance
type DuploRdsInstance struct {
	// NOTE: The TenantID field does not come from the backend - we synthesize it
	TenantID string `json:"-"`

	// NOTE: The Name field does not come from the backend - we synthesize it
	Name string `json:"Name"`

	Identifier                         string                  `json:"Identifier"`
	ClusterIdentifier                  string                  `json:"ClusterIdentifier,omitempty"`
	ReplicationSourceIdentifier        string                  `json:"ReplicationSourceIdentifier,omitempty"`
	Arn                                string                  `json:"Arn"`
	Endpoint                           string                  `json:"Endpoint,omitempty"`
	MasterUsername                     string                  `json:"MasterUsername,omitempty"`
	MasterPassword                     string                  `json:"MasterPassword,omitempty"`
	Engine                             int                     `json:"Engine,omitempty"`
	EngineVersion                      string                  `json:"EngineVersion,omitempty"`
	SnapshotID                         string                  `json:"SnapshotId,omitempty"`
	DBParameterGroupName               string                  `json:"DBParameterGroupName,omitempty"`
	ClusterParameterGroupName          string                  `json:"ClusterParameterGroupName,omitempty"`
	StoreDetailsInSecretManager        bool                    `json:"StoreDetailsInSecretManager,omitempty"`
	Cloud                              int                     `json:"Cloud,omitempty"`
	SizeEx                             string                  `json:"SizeEx,omitempty"`
	EncryptStorage                     bool                    `json:"EncryptStorage,omitempty"`
	StorageType                        string                  `json:"StorageType,omitempty"`
	Iops                               int                     `json:"Iops,omitempty"`
	AllocatedStorage                   int                     `json:"AllocatedStorage,omitempty"`
	EncryptionKmsKeyId                 string                  `json:"EncryptionKmsKeyId,omitempty"`
	EnableLogging                      bool                    `json:"EnableLogging,omitempty"`
	BackupRetentionPeriod              int                     `json:"BackupRetentionPeriod,omitempty"`
	SkipFinalSnapshot                  bool                    `json:"SkipFinalSnapshot,omitempty"`
	MultiAZ                            bool                    `json:"MultiAZ,omitempty"`
	InstanceStatus                     string                  `json:"InstanceStatus,omitempty"`
	DBSubnetGroupName                  string                  `json:"DBSubnetGroupName,omitempty"`
	V2ScalingConfiguration             *V2ScalingConfiguration `json:"V2ScalingConfiguration,omitempty"`
	AvailabilityZone                   string                  `json:"AvailabilityZone,omitempty"`
	EnableIamAuth                      bool                    `json:"EnableIamAuth"`
	MonitoringInterval                 int                     `json:"MonitoringInterval"`
	DatabaseName                       string                  `json:"DatabaseName,omitempty"`
	EnablePerformanceInsights          bool                    `json:"EnablePerformanceInsights"`
	PerformanceInsightsRetentionPeriod int                     `json:"PerformanceInsightsRetentionPeriod,omitempty"`
	PerformanceInsightsKMSKeyId        string                  `json:"PerformanceInsightsKMSKeyId,omitempty"`
	AutoMinorVersionUpgrade            bool                    `json:"AutoMinorVersionUpgrade"`
	DeletionProtection                 bool                    `json:"DeletionProtection"`
<<<<<<< HEAD
	IsAutoScalingEnabled               bool                    `json:"IsAutoScalingEnabled"`
	MaxAllocatedStorage                int                     `json:"MaxAllocatedStorage"`
=======
	IsGlobalClusterMember              bool                    `json:"IsGlobalClusterMember"`
>>>>>>> ea202a46
}

type V2ScalingConfiguration struct {
	MinCapacity float64 `json:"MinCapacity,omitempty"`
	MaxCapacity float64 `json:"MaxCapacity,omitempty"`
}

// DuploRdsInstancePasswordChange is a Duplo SDK object that represents an RDS instance password change
type DuploRdsInstancePasswordChange struct {
	Identifier     string `json:"Identifier"`
	MasterPassword string `json:"MasterPassword"`
	StorePassword  bool   `json:"StorePassword,omitempty"`
}

// DuploRdsUpdatePayload is a Duplo SDK object that represents an update payload for size and enabling/disabling logging
type DuploRdsUpdatePayload struct {
	EnableLogging             *bool  `json:"EnableLogging,omitempty"`
	SizeEx                    string `json:"SizeEx,omitempty"`
	DbParameterGroupName      string `json:"DbParameterGroupName,omitempty"`
	ClusterParameterGroupName string `json:"ClusterParameterGroupName,omitempty"`
	AutoMinorVersionUpgrade   *bool  `json:"AutoMinorVersionUpgrade,omitempty"`
}

type DuploRdsUpdateInstance struct {
	DBInstanceIdentifier  string `json:"DBInstanceIdentifier"`
	DeletionProtection    *bool  `json:"DeletionProtection,omitempty"`
	BackupRetentionPeriod int    `json:"BackupRetentionPeriod,omitempty"`
	SkipFinalSnapshot     bool   `json:"SkipFinalSnapshot"`
	ApplyImmediately      bool   `json:"ApplyImmediately"`
}

type DuploRdsUpdatePerformanceInsights struct {
	DBInstanceIdentifier string `json:"DBInstanceIdentifier"`
	Enable               *PerformanceInsightEnable
	Disable              *PerformanceInsightDisable
}
type PerformanceInsightEnable struct {
	EnablePerformanceInsights          bool   `json:"EnablePerformanceInsights"`
	PerformanceInsightsRetentionPeriod int    `json:"PerformanceInsightsRetentionPeriod,omitempty"`
	PerformanceInsightsKMSKeyId        string `json:"PerformanceInsightsKMSKeyId,omitempty"`
	ApplyImmediately                   bool   `json:"ApplyImmediately"`
}
type PerformanceInsightDisable struct {
	EnablePerformanceInsights bool `json:"EnablePerformanceInsights"`
}
type DuploRdsUpdateCluster struct {
	DBClusterIdentifier                string `json:"DBClusterIdentifier"`
	ApplyImmediately                   bool   `json:"ApplyImmediately"`
	DeletionProtection                 *bool  `json:"DeletionProtection,omitempty"`
	BackupRetentionPeriod              int    `json:"BackupRetentionPeriod,omitempty"`
	SkipFinalSnapshot                  bool   `json:"SkipFinalSnapshot"`
	EnablePerformanceInsights          bool   `json:"EnablePerformanceInsights,omitempty"`
	PerformanceInsightsRetentionPeriod int    `json:"PerformanceInsightsRetentionPeriod,omitempty"`
	PerformanceInsightsKMSKeyId        string `json:"PerformanceInsightsKMSKeyId,omitempty"`
	AutoMinorVersionUpgrade            *bool  `json:"AutoMinorVersionUpgrade,omitempty"`
}

type DuploRdsModifyAuroraV2ServerlessInstanceSize struct {
	Identifier             string                  `json:"Identifier"`
	ClusterIdentifier      string                  `json:"ClusterIdentifier"`
	ApplyImmediately       bool                    `json:"ApplyImmediately"`
	SizeEx                 string                  `json:"SizeEx,omitempty"`
	V2ScalingConfiguration *V2ScalingConfiguration `json:"V2ScalingConfiguration,omitempty"`
}

type DuploRDSTag struct {
	ResourceType string `json:"ResourceType"`
	ResourceId   string `json:"ResourceId"`
	Key          string `json:"Key"`
	Value        string `json:"Value"`
}

type DuploMonitoringInterval struct {
	DBInstanceIdentifier string `json:"DBInstanceIdentifier"`
	ApplyImmediately     bool   `json:"ApplyImmediately"`
	MonitoringInterval   int    `json:"MonitoringInterval"`
}

type DuploRDSClusterCompareField struct {
	DeleteProtection        bool `json:"DeletionProtection"`
	AutoMinorVersionUpgrade bool `json:"AutoMinorVersionUpgrade"`
}

type DuploRDSStorageAutoScalling struct {
	IsAutoScalingEnabled bool `json:"IsAutoScalingEnabled"`
	MaxAllocatedStorage  int  `json:"MaxAllocatedStorage"`
	ApplyImmediately     bool `json:"ApplyImmediately"`
}

/*************************************************
 * API CALLS to duplo
 */

// RdsInstanceCreate creates an ECS service via the Duplo API.
func (c *Client) RdsInstanceCreate(tenantID string, duploObject *DuploRdsInstance) (*DuploRdsInstance, ClientError) {
	return c.RdsInstanceCreateOrUpdate(tenantID, duploObject, false)
}

// RdsInstanceUpdate updates an ECS service via the Duplo API.
func (c *Client) RdsInstanceUpdate(tenantID string, duploObject *DuploRdsInstance) (*DuploRdsInstance, ClientError) {
	return c.RdsInstanceCreateOrUpdate(tenantID, duploObject, true)
}

// RdsInstanceCreateOrUpdate creates or updates an RDS instance via the Duplo API.
func (c *Client) RdsInstanceCreateOrUpdate(tenantID string, duploObject *DuploRdsInstance, updating bool) (*DuploRdsInstance, ClientError) {

	// call update request
	if updating {
		rp := DuploRdsInstance{}
		err := c.doAPIWithRequestBody(
			"PUT",
			fmt.Sprintf("RdsInstanceCreateOrUpdate(%s, duplo%s)", tenantID, duploObject.Name),
			fmt.Sprintf("v3/subscriptions/%s/aws/rds/instance/%s", tenantID, duploObject.Identifier),
			&duploObject,
			&rp,
		)
		if err != nil {
			return nil, err
		}
		return &rp, err
	}

	// Call create API.
	rp := DuploRdsInstance{}
	err := c.doAPIWithRequestBody(
		"POST",
		fmt.Sprintf("RdsInstanceCreateOrUpdate(%s, duplo%s)", tenantID, duploObject.Name),
		fmt.Sprintf("v3/subscriptions/%s/aws/rds/instance", tenantID),
		&duploObject,
		&rp,
	)
	if err != nil {
		return nil, err
	}
	return &rp, err

}

// RdsInstanceDelete deletes an RDS instance via the Duplo API.
func (c *Client) RdsInstanceDelete(id string) (*DuploRdsInstance, ClientError) {
	idParts := strings.SplitN(id, "/", 5)
	tenantID := idParts[2]
	name := idParts[4]
	identifier := EnsureDuploPrefixInRdsIdentifier(name)
	// Call the API.
	err := c.deleteAPI(
		fmt.Sprintf("RdsInstanceDelete(%s, %s)", tenantID, identifier),
		fmt.Sprintf("v3/subscriptions/%s/aws/rds/instance/%s", tenantID, identifier),
		nil)
	if err != nil {
		return nil, err
	}

	// Return a placeholder - since the API does not return responses.
	return &DuploRdsInstance{TenantID: tenantID, Name: name}, nil
}

// RdsInstanceGet retrieves an RDS instance via the Duplo API.
func (c *Client) RdsInstanceGet(id string) (*DuploRdsInstance, ClientError) {
	idParts := strings.SplitN(id, "/", 5)
	tenantID := idParts[2]
	name := idParts[4]
	identifier := EnsureDuploPrefixInRdsIdentifier(name)
	// Call the API.
	duploObject := DuploRdsInstance{}
	conf := NewRetryConf()
	err := c.getAPIWithRetry(
		fmt.Sprintf("RdsInstanceGet(%s, %s)", tenantID, identifier),
		fmt.Sprintf("v3/subscriptions/%s/aws/rds/instance/%s", tenantID, identifier),
		&duploObject, &conf)
	if err != nil || duploObject.Identifier == "" {
		return nil, err
	}
	// Fill in the tenant ID and the name and return the object
	duploObject.TenantID = tenantID
	duploObject.Name = name
	return &duploObject, nil
}

func (c *Client) RdsInstanceGetByName(tenantID, name string) (*DuploRdsInstance, ClientError) {
	identifier := EnsureDuploPrefixInRdsIdentifier(name)
	// Call the API.
	duploObject := DuploRdsInstance{}
	conf := NewRetryConf()
	err := c.getAPIWithRetry(
		fmt.Sprintf("RdsInstanceGet(%s, %s)", tenantID, identifier),
		fmt.Sprintf("v3/subscriptions/%s/aws/rds/instance/%s", tenantID, identifier),
		&duploObject, &conf)
	if err != nil || duploObject.Identifier == "" {
		return nil, err
	}

	// Fill in the tenant ID and the name and return the object
	duploObject.TenantID = tenantID
	duploObject.Name = name
	return &duploObject, nil
}

// RdsInstanceChangePassword creates or updates an RDS instance via the Duplo API.
func (c *Client) RdsInstanceChangePassword(tenantID string, duploObject DuploRdsInstancePasswordChange) ClientError {
	// Call the API.
	return c.postAPI(
		fmt.Sprintf("RdsInstanceChangePassword(%s, %s)", tenantID, duploObject.Identifier),
		fmt.Sprintf("v3/subscriptions/%s/aws/rds/instance/%s/changePassword", tenantID, duploObject.Identifier),
		&duploObject,
		nil,
	)
}

// RdsInstanceChangeSizeOrEnableLogging changes the size of an RDS instance or enables logging via the Duplo API.
// DuploRdsUpdatePayload, despite the name, is only used for size and logging changes.
func (c *Client) RdsInstanceChangeSizeOrEnableLogging(tenantID string, instanceId string, rdsUpdate *DuploRdsUpdatePayload) error {
	return c.putAPI(
		fmt.Sprintf("RdsInstanceChangeSizeOrEnableLogging(%s, %s, %+v)", tenantID, instanceId, rdsUpdate),
		fmt.Sprintf("v3/subscriptions/%s/aws/rds/instance/%s/updatePayload", tenantID, instanceId),
		&rdsUpdate,
		nil,
	)
}

func (c *Client) UpdateRDSDBInstance(tenantID string, duploObject DuploRdsUpdateInstance) ClientError {
	return c.putAPI(
		fmt.Sprintf("UpdateRDSDBInstance(%s, %s)", tenantID, duploObject.DBInstanceIdentifier),
		fmt.Sprintf("v3/subscriptions/%s/aws/rds/instance/%s", tenantID, duploObject.DBInstanceIdentifier),
		&duploObject,
		nil,
	)
}

func (c *Client) UpdateDBInstancePerformanceInsight(tenantID string, duploObject DuploRdsUpdatePerformanceInsights) ClientError {
	if duploObject.Enable != nil {
		err := c.putAPI(
			fmt.Sprintf("UpdateDBInstancePerformanceInsight(%s, %s)", tenantID, duploObject.DBInstanceIdentifier),
			fmt.Sprintf("v3/subscriptions/%s/aws/rds/instance/%s", tenantID, duploObject.DBInstanceIdentifier),
			duploObject.Enable,
			nil,
		)
		return err
	}
	err := c.putAPI(
		fmt.Sprintf("UpdateDBInstancePerformanceInsight(%s, %s)", tenantID, duploObject.DBInstanceIdentifier),
		fmt.Sprintf("v3/subscriptions/%s/aws/rds/instance/%s", tenantID, duploObject.DBInstanceIdentifier),
		duploObject.Disable,
		nil,
	)
	return err
}

func (c *Client) UpdateDBClusterPerformanceInsight(tenantID string, duploObject DuploRdsUpdatePerformanceInsights) ClientError {
	if duploObject.Enable != nil {
		err := c.putAPI(
			fmt.Sprintf("UpdateDBClusterPerformanceInsight(%s, %s)", tenantID, duploObject.DBInstanceIdentifier),
			fmt.Sprintf("v3/subscriptions/%s/aws/rds/cluster/%s", tenantID, duploObject.DBInstanceIdentifier),
			duploObject.Enable,
			nil,
		)
		return err
	}
	err := c.putAPI(
		fmt.Sprintf("UpdateDBClusterPerformanceInsight(%s, %s)", tenantID, duploObject.DBInstanceIdentifier),
		fmt.Sprintf("v3/subscriptions/%s/aws/rds/cluster/%s", tenantID, duploObject.DBInstanceIdentifier),
		duploObject.Disable,
		nil,
	)
	return err
}

func (c *Client) UpdateRdsCluster(tenantID string, duploObject DuploRdsUpdateCluster) ClientError {
	return c.putAPI(
		fmt.Sprintf("UpdateRdsCluster(%s, %s)", tenantID, duploObject.DBClusterIdentifier),
		fmt.Sprintf("v3/subscriptions/%s/aws/rds/cluster/%s", tenantID, duploObject.DBClusterIdentifier),
		&duploObject,
		nil,
	)
}

func (c *Client) RdsModifyAuroraV2ServerlessInstanceSize(tenantID string, duploObject DuploRdsModifyAuroraV2ServerlessInstanceSize) ClientError {
	return c.postAPI(
		fmt.Sprintf("RdsModifyAuroraV2ServerlessInstanceSize(%s, %s)", tenantID, duploObject.ClusterIdentifier),
		fmt.Sprintf("v3/subscriptions/%s/aws/modifyAuroraV2Serverless", tenantID),
		&duploObject,
		nil,
	)
}

func (c *Client) RdsUpdateMonitoringInterval(tenantID string, duploObject DuploMonitoringInterval) ClientError {
	return c.postAPI(
		fmt.Sprintf("RdsUpdateMonitoringInterval(%s, %s)", tenantID, duploObject.DBInstanceIdentifier),
		fmt.Sprintf("/subscriptions/%s/ModifyRDSDBInstance", tenantID),
		&duploObject,
		nil,
	)
}

func RdsIsAurora(engine int) bool {
	return engine == DUPLO_RDS_ENGINE_AURORA_MYSQL ||
		engine == DUPLO_RDS_ENGINE_AURORA_POSTGRESQL
}

func RdsIsMsSQL(engine int) bool {
	return engine == DUPLO_RDS_ENGINE_MSSQL_EXPRESS ||
		engine == DUPLO_RDS_ENGINE_MSSQL_STANDARD ||
		engine == DUPLO_RDS_ENGINE_MSSQL_WEB
}

/*************************************************
 * API Calls for RDS Tags
 */

func (c *Client) RdsTagCreateV3(tenantID string, tag DuploRDSTag) ClientError {
	resp := &DuploKeyStringValue{}
	return c.postAPI(
		fmt.Sprintf("RdsTagCreateV3(%s, %s)", tenantID, tag.ResourceId),
		fmt.Sprintf("v3/subscriptions/%s/aws/rds/%s/%s/tag", tenantID, tag.ResourceType, tag.ResourceId),
		&DuploKeyStringValue{
			Key:   tag.Key,
			Value: tag.Value,
		},
		&resp,
	)
}

func (c *Client) RdsTagUpdateV3(tenantID string, tag DuploRDSTag) ClientError {
	resp := &DuploKeyStringValue{}
	return c.putAPI(
		fmt.Sprintf("RdsTagUpdateV3(%s, %s)", tenantID, tag.ResourceId),
		fmt.Sprintf("v3/subscriptions/%s/aws/rds/%s/%s/tag/%s", tenantID, tag.ResourceType, tag.ResourceId, urlSafeBase64Encode(tag.Key)),
		&DuploKeyStringValue{
			Key:   tag.Key,
			Value: tag.Value,
		},
		&resp,
	)
}

func (c *Client) RdsTagListV3(tenantID, resourceType, resourceId string) (*[]DuploKeyStringValue, ClientError) {
	tags := []DuploKeyStringValue{}

	conf := NewRetryConf()
	err := c.getAPIWithRetry(
		fmt.Sprintf("RdsTagListV3(%s, %s)", tenantID, resourceId),
		fmt.Sprintf("v3/subscriptions/%s/aws/rds/%s/%s/tag", tenantID, resourceType, resourceId),
		&tags, &conf,
	)
	return &tags, err
}

func (c *Client) RdsTagGetV3(tenantID string, tag DuploRDSTag) (*DuploKeyStringValue, ClientError) {
	tags := DuploKeyStringValue{}
	conf := NewRetryConf()
	err := c.getAPIWithRetry(
		fmt.Sprintf("RdsTagGetV3(%s, %s)", tenantID, tag.ResourceId),
		fmt.Sprintf("v3/subscriptions/%s/aws/rds/%s/%s/tag/%s", tenantID, tag.ResourceType, tag.ResourceId, urlSafeBase64Encode(tag.Key)),
		&tags, &conf,
	)
	return &tags, err
}

func (c *Client) RdsTagDeleteV3(tenantID string, tag DuploRDSTag) ClientError {
	return c.deleteAPI(
		fmt.Sprintf("RdsTagDeleteV3(%s, %s)", tenantID, tag.ResourceId),
		fmt.Sprintf("v3/subscriptions/%s/aws/rds/%s/%s/tag/%s", tenantID, tag.ResourceType, tag.ResourceId, urlSafeBase64Encode(tag.Key)),
		nil,
	)
}

const (
	AWSRdsPrefix = "duplo"
)

func EnsureDuploPrefixInRdsIdentifier(name string) string {
	identifier := strings.TrimSpace(name)
	for strings.HasPrefix(identifier, AWSRdsPrefix) {
		identifier = strings.TrimPrefix(identifier, AWSRdsPrefix)
		identifier = strings.TrimSpace(identifier)
	}
	return AWSRdsPrefix + identifier
}

func ValidateRdsNoDoubleDuploPrefix(v interface{}, k string) (ws []string, errors []error) {
	value := v.(string)
	trimmedValue := strings.TrimSpace(value)
	if !strings.HasPrefix(trimmedValue, AWSRdsPrefix) {
		return
	}
	// Check for multiple consecutive 'duplo' prefixes
	count := 0
	for strings.HasPrefix(trimmedValue, AWSRdsPrefix) {
		trimmedValue = strings.TrimPrefix(trimmedValue, AWSRdsPrefix)
		trimmedValue = strings.TrimSpace(trimmedValue)
		count++
	}
	if count > 1 {
		errors = append(errors, fmt.Errorf("%q cannot contain multiple consecutive '%s' prefixes", k, AWSRdsPrefix))
	}
	return
}

func (c *Client) RdsInstanceUpdateParameterGroupName(tenantID string, instanceId string, rdsUpdate *DuploRdsUpdatePayload) error {
	return c.putAPI(
		fmt.Sprintf("RdsInstanceUpdateParameterGroupName(%s, %s, %+v)", tenantID, instanceId, rdsUpdate),
		fmt.Sprintf("v3/subscriptions/%s/aws/rds/instance/%s/updatePayload", tenantID, instanceId),
		&rdsUpdate,
		nil,
	)
}

func (c *Client) EnableReadReplicaServerlessCreation(tenantID, cIdentifier string, rq DuploRdsModifyAuroraV2ServerlessInstanceSize) ClientError {
	return c.postAPI(
		fmt.Sprintf("ReadReplicaServerlessCreate(%s, %s)", tenantID, cIdentifier),
		fmt.Sprintf("v3/subscriptions/%s/aws/rds/cluster/%s/auroraToV2Serverless", tenantID, cIdentifier),
		&rq, nil)
}

type DuploAutoMinorUpgrade struct {
	DBInstanceIdentifier    string `json:"DBInstanceIdentifier"`
	AutoMinorVersionUpgrade bool   `json:"AutoMinorVersionUpgrade"`
	ApplyImmediately        bool   `json:"ApplyImmediately"`
}

func (c *Client) UpdateRDSDBInstanceAutoMinorUpgrade(tenantID, instanceId string, duploObject DuploRdsUpdatePayload) ClientError {
	return c.putAPI(
		fmt.Sprintf("UpdateRDSDBInstance(%s, %s)", tenantID, instanceId),
		fmt.Sprintf("v3/subscriptions/%s/aws/rds/instance/%s/updatePayload", tenantID, instanceId),
		&duploObject,
		nil,
	)
}

func (c *Client) DescribeRdsCluster(id string) (*DuploRDSClusterCompareField, ClientError) {
	idParts := strings.SplitN(id, "/", 5)
	tenantID := idParts[2]
	name := idParts[4]
	identifier := EnsureDuploPrefixInRdsIdentifier(name)
	// Call the API.
	duploObject := DuploRDSClusterCompareField{}
	conf := NewRetryConf()
	err := c.getAPIWithRetry(
		fmt.Sprintf("RdsInstanceGet(%s, %s)", tenantID, identifier),
		fmt.Sprintf("v3/subscriptions/%s/aws/rds/cluster/%s", tenantID, identifier+"-cluster"),
		&duploObject, &conf)
	return &duploObject, err
}

<<<<<<< HEAD
func (c *Client) UpdateRDSDBInstanceStorageAutoScalling(tenantID string, identifier string, duploObject DuploRDSStorageAutoScalling) ClientError {
	return c.putAPI(
		fmt.Sprintf("UpdateRDSDBInstance(%s, %s)", tenantID, identifier),
		fmt.Sprintf("v3/subscriptions/%s/aws/rds/instance/%s", tenantID, identifier),
		&duploObject,
		nil,
	)
=======
//global database

type DuploRDSGlobalDatabaseResponse struct {
	GlobalInfo struct {
		GlobalClusterId  string   `json:"GlobalClusterId"`
		Engine           string   `json:"Engine"`
		EngineVersion    string   `json:"EngineVersion"`
		Status           string   `json:"Status"`
		Regions          []string `json:"Regions"`
		PrimaryRegion    string   `json:"PrimaryRegion"`
		PrimaryClusterId string   `json:"PrimaryClusterId"`
	} `json:"GlobalInfo"`
	Region struct {
		Region     string `json:"Region"`
		ClusterId  string `json:"ClusterId"`
		Role       string `json:"Role"`
		Status     string `json:"Status"`
		TenantId   string `json:"TenantId"`
		InstanceId string `json:"InstanceId"`
	} `json:"Region"`
}

type DuploRDSGlobalDatabaseRegionInfo struct {
	GlobalInfo struct {
		ClusterId     string   `json:"clusterId"`
		Engine        string   `json:"engine"`
		EngineVersion string   `json:"engineVersion"`
		Status        string   `json:"status"`
		Regions       []string `json:"regions"`
		PrimaryRegion string   `json:"primaryRegion"`
	} `json:"globalInfo"`
	Regions []struct {
		Region    string `json:"region"`
		ClusterId string `json:"clusterId"`
		Role      string `json:"role"`
		Status    string `json:"status"`
		TenantId  string `json:"tenantId"`
	} `json:"region"`
	IsGlobal bool `json:"isGlobal"`
}

type DuploRDSGlobalDatabase struct {
	TenantID string `json:"tenantId"`
}

func (c *Client) CreateRDSDBSecondaryDB(tenantID, instanceId, region string, rq DuploRDSGlobalDatabase) (*DuploRDSGlobalDatabaseResponse, ClientError) {
	rp := DuploRDSGlobalDatabaseResponse{}
	err := c.putAPI(
		fmt.Sprintf("CreateRDSDBSecondaryDB(%s, %s)", tenantID, instanceId),
		fmt.Sprintf("v3/subscriptions/%s/aws/rds/cluster/%s/global/regions/%s", tenantID, instanceId, region),
		&rq,
		&rp,
	)
	return &rp, err
}

func (c *Client) GetGloabalRegions(tenantID, identifier string) (*DuploRDSGlobalDatabaseResponse, ClientError) {
	rp := DuploRDSGlobalDatabaseResponse{}
	err := c.getAPI(
		fmt.Sprintf("GetGloabalRegions(%s, %s)", tenantID, identifier),
		fmt.Sprintf("v3/subscriptions/%s/aws/rds/cluster/%s/global/regions", tenantID, identifier),
		&rp)
	return &rp, err
}

func (c *Client) DisassociateRDSDRegionalCluster(tenantID, instanceId, region string) ClientError {
	var rp interface{}
	return c.deleteAPI(
		fmt.Sprintf("DisassociateRDSDRegionalCluster(%s, %s, %s)", tenantID, instanceId, region),
		fmt.Sprintf("v3/subscriptions/%s/aws/rds/cluster/%s/global/regions/%s", tenantID, instanceId, region),
		&rp,
	)
}

func (c *Client) GetGloabalRegion(tenantID, identifier, region string) (*DuploRDSGlobalDatabaseResponse, ClientError) {
	rp := DuploRDSGlobalDatabaseResponse{}
	err := c.getAPI(
		fmt.Sprintf("GetGloabalRegion(%s, %s,%s)", tenantID, identifier, region),
		fmt.Sprintf("v3/subscriptions/%s/aws/rds/cluster/%s/global/regions/%s", tenantID, identifier, region),
		&rp)
	return &rp, err
>>>>>>> ea202a46
}<|MERGE_RESOLUTION|>--- conflicted
+++ resolved
@@ -76,12 +76,9 @@
 	PerformanceInsightsKMSKeyId        string                  `json:"PerformanceInsightsKMSKeyId,omitempty"`
 	AutoMinorVersionUpgrade            bool                    `json:"AutoMinorVersionUpgrade"`
 	DeletionProtection                 bool                    `json:"DeletionProtection"`
-<<<<<<< HEAD
 	IsAutoScalingEnabled               bool                    `json:"IsAutoScalingEnabled"`
 	MaxAllocatedStorage                int                     `json:"MaxAllocatedStorage"`
-=======
 	IsGlobalClusterMember              bool                    `json:"IsGlobalClusterMember"`
->>>>>>> ea202a46
 }
 
 type V2ScalingConfiguration struct {
@@ -526,7 +523,6 @@
 	return &duploObject, err
 }
 
-<<<<<<< HEAD
 func (c *Client) UpdateRDSDBInstanceStorageAutoScalling(tenantID string, identifier string, duploObject DuploRDSStorageAutoScalling) ClientError {
 	return c.putAPI(
 		fmt.Sprintf("UpdateRDSDBInstance(%s, %s)", tenantID, identifier),
@@ -534,7 +530,8 @@
 		&duploObject,
 		nil,
 	)
-=======
+}
+
 //global database
 
 type DuploRDSGlobalDatabaseResponse struct {
@@ -616,5 +613,4 @@
 		fmt.Sprintf("v3/subscriptions/%s/aws/rds/cluster/%s/global/regions/%s", tenantID, identifier, region),
 		&rp)
 	return &rp, err
->>>>>>> ea202a46
 }