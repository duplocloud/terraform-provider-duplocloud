--- conflicted
+++ resolved
@@ -282,7 +282,6 @@
 				},
 			},
 		},
-<<<<<<< HEAD
 		"placement_strategy": {
 			Type:     schema.TypeList,
 			MaxItems: 5,
@@ -313,41 +312,10 @@
 					"expression": {
 						Type:     schema.TypeString,
 						Optional: true,
-=======
-		//	"placement_strategy": {
-		//		Type:     schema.TypeList,
-		//		MaxItems: 5,
-		//		Optional: true,
-		//		Elem: &schema.Resource{
-		//			Schema: map[string]*schema.Schema{
-		//				"type": {
-		//					Type:     schema.TypeString,
-		//					Required: true,
-		//				},
-		//				"field": {
-		//					Type:     schema.TypeString,
-		//					Optional: true,
-		//				},
-		//			},
-		//		},
-		//	},
-		//	"placement_constraint": {
-		//		Type:     schema.TypeList,
-		//		MaxItems: 10,
-		//		Optional: true,
-		//		Elem: &schema.Resource{
-		//			Schema: map[string]*schema.Schema{
-		//				"type": {
-		//					Type:     schema.TypeString,
-		//					Required: true,
-		//				},
-		//				"expression": {
-		//					Type:     schema.TypeString,
-		//					Optional: true,
-		//				},
-		//			},
-		//		},
-		//	},
+					},
+				},
+			},
+		},
 		"deployment_configuration": {
 			Type:     schema.TypeList,
 			MaxItems: 1,
@@ -406,7 +374,6 @@
 								},
 							},
 						},
->>>>>>> 2bb5a4fd
 					},
 				},
 			},
@@ -572,24 +539,15 @@
 	if duplo.CapacityProviderStrategy != nil && len(*duplo.CapacityProviderStrategy) > 0 {
 		d.Set("capacity_provider_strategy", flattenCapacityProviderStrategies(duplo.CapacityProviderStrategy))
 	}
-<<<<<<< HEAD
 	if duplo.PlacementStrategy != nil && len(*duplo.PlacementStrategy) > 0 {
 		d.Set("placement_strategy", flattenPlacementStrategies(duplo.PlacementStrategy))
 	}
 
 	if duplo.PlacementConstraints != nil && len(*duplo.PlacementConstraints) > 0 {
 		d.Set("placement_constraint", flattenPlacementConstraints(duplo.PlacementConstraints))
-=======
-	//if duplo.PlacementStrategy != nil && len(*duplo.PlacementStrategy) > 0 {
-	//	d.Set("placement_strategy", flattenPlacementStrategies(duplo.PlacementStrategy))
-	//}
-	//
-	//if duplo.PlacementConstraints != nil && len(*duplo.PlacementConstraints) > 0 {
-	//	d.Set("placement_constraint", flattenPlacementConstraints(duplo.PlacementConstraints))
-	//}
+	}
 	if duplo.DeploymentConfiguration != nil {
 		d.Set("deployment_configuration", flattenDeploumentConfiguration(duplo.DeploymentConfiguration))
->>>>>>> 2bb5a4fd
 	}
 	return nil
 }
@@ -647,17 +605,12 @@
 	// Next, convert things into structured data.
 	duploObject.LBConfigurations = ecsLoadBalancersFromState(d)
 	duploObject.CapacityProviderStrategy = expandCapacityProviderStrategies(d.Get("capacity_provider_strategy").([]interface{}))
-<<<<<<< HEAD
 	duploObject.PlacementStrategy = expandPlacementStrategies(d.Get("placement_strategy").([]interface{}))
 	duploObject.PlacementConstraints = expandPlacementConstraint(d.Get("placement_constraint").([]interface{}))
-=======
-	//duploObject.PlacementStrategy = expandPlacementStrategies(d.Get("placement_strategy").([]interface{}))
-	//duploObject.PlacementConstraints = expandPlacementConstraint(d.Get("placement_constraint").([]interface{}))
 	if val, ok := d.GetOk("deployment_configuration"); ok && val != nil {
 		duploObject.DeploymentConfiguration = expandDeploymentConfiguration(val.([]interface{}))
 
 	}
->>>>>>> 2bb5a4fd
 	return &duploObject
 }
 func expandDeploymentConfiguration(dc []interface{}) *duplosdk.DuploEcsDeploymentConfiguration {
