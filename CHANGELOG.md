--- conflicted
+++ resolved
@@ -1,19 +1,14 @@
-<<<<<<< HEAD
-## 2024-01-23
-
-### Updated
-- Enhanced the documentation and examples for ECS service and task definition resources.
-- Introduced `health_check_url` to the ECS service resource in the documentation and example.
-- Added `ContainerMappings` to the ECS task definition resource in the documentation and example.
-
-=======
-## 2024-01-23
-
-### Added
-- Introduced a new attribute `can_scale_from_zero` to the `duplocloud_asg_profile` resource, allowing an AWS Autoscaling Group to leverage DuploCloud's scale from zero feature on Amazon EKS.
-
->>>>>>> fccf62d2
-## 2024-01-22
-
-### Fixed
-- Added `"ImplementationSpecific"` to the list of acceptable values for ingress rule path types to the `duplocloud_k8_ingress` resource.
+## 2024-01-23
+
+### Updated
+- Enhanced the documentation and examples for ECS service and task definition resources.
+- Introduced `health_check_url` to the ECS service resource in the documentation and example.
+- Added `ContainerMappings` to the ECS task definition resource in the documentation and example.
+
+### Added
+- Introduced a new attribute `can_scale_from_zero` to the `duplocloud_asg_profile` resource, allowing an AWS Autoscaling Group to leverage DuploCloud's scale from zero feature on Amazon EKS.
+
+## 2024-01-22
+
+### Fixed
+- Added `"ImplementationSpecific"` to the list of acceptable values for ingress rule path types to the `duplocloud_k8_ingress` resource.