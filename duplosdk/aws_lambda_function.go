package duplosdk

import (
	"fmt"
)

// DuploLambdaFunction is a Duplo SDK object that represents a lambda function.
type DuploLambdaFunction struct {
	// NOTE: The TenantID field does not come from the backend - we synthesize it
	TenantID string `json:"-"`

	// NOTE: The Name field does not come from the backend - we synthesize it
	Name string `json:"Name"`

	Code          DuploLambdaCode          `json:"Code"`
	Configuration DuploLambdaConfiguration `json:"Configuration"`
	Tags          map[string]string        `json:"Tags,omitempty"`
}

type DuploLambdaLayerGet struct {
	Arn      string `json:"ARN"`
	CodeSize int64  `json:"CodeSize"`
}

// DuploLambdaConfiguration is a Duplo SDK object that represents a lambda function's configuration.
type DuploLambdaConfiguration struct {
	// NOTE: The TenantID field does not come from the backend - we synthesize it
	TenantID string `json:"-"`

	// NOTE: The Name field does not come from the backend - we synthesize it
	Name string `json:"Name"`

	CodeSha256       string                       `json:"CodeSha256"`
	CodeSize         int                          `json:"CodeSize"`
	Description      string                       `json:"Description,omitempty"`
	Environment      *DuploLambdaEnvironment      `json:"Environment,omitempty"`
	FunctionArn      string                       `json:"FunctionArn,omitempty"`
	FunctionName     string                       `json:"FunctionName,omitempty"`
	Handler          string                       `json:"Handler,omitempty"`
	LastModified     string                       `json:"LastModified,omitempty"`
	MemorySize       int                          `json:"MemorySize"`
	Role             string                       `json:"Role,omitempty"`
	PackageType      *DuploStringValue            `json:"PackageType,omitempty"`
	Runtime          *DuploStringValue            `json:"Runtime,omitempty"`
	Timeout          int                          `json:"Timeout,omitempty"`
	TracingConfig    *DuploLambdaTracingConfig    `json:"TracingConfig,omitempty"`
	Version          string                       `json:"Version,omitempty"`
	VpcConfig        *DuploLambdaVpcConfig        `json:"VpcConfig,omitempty"`
	Layers           *[]DuploLambdaLayerGet       `json:"Layers,omitempty"`
	EphemeralStorage *DuploLambdaEphemeralStorage `json:"EphemeralStorage,omitempty"`
}

// DuploLambdaCode is a Duplo SDK object that represents a lambda function's code.
type DuploLambdaCode struct {
	ImageURI string `json:"ImageUri,omitempty"`
	S3Bucket string `json:"S3Bucket,omitempty"`
	S3Key    string `json:"S3Key,omitempty"`
}

// DuploLambdaEnvironment is a Duplo SDK object that represents a lambda function's environment config.
// DuploLambdaEnvironment is a Duplo SDK object that represents a lambda function's environment config.
type DuploLambdaEnvironment struct {
	Variables map[string]string `json:"Variables,omitempty"`
}

// DuploLambdaEphemeralStorage is a Duplo SDK object that represents a lambda function's ephemeral storage config.
type DuploLambdaEphemeralStorage struct {
	Size int `json:"Size"`
}

// DuploLambdaTracingConfig is a Duplo SDK object that represents a lambda function's tracing config.
type DuploLambdaTracingConfig struct {
	Mode DuploStringValue `json:"Mode,omitempty"`
}

// DuploLambdaVpcConfig is a Duplo SDK object that represents a lambda function's vpn config.
type DuploLambdaVpcConfig struct {
	SecurityGroupIDs []string `json:"SecurityGroupIds,omitempty"`
	SubnetIDs        []string `json:"SubnetIds,omitempty"`
	VpcID            string   `json:"VpcId,omitempty"`
}

// DuploLambdaCreateRequest is a Duplo SDK object that represents a request to create a lambda function.
type DuploLambdaCreateRequest struct {
<<<<<<< HEAD
	FunctionName     string                       `json:"FunctionName"`
	Code             DuploLambdaCode              `json:"Code"`
	Handler          string                       `json:"Handler,omitempty"`
	Description      string                       `json:"Description,omitempty"`
	Timeout          int                          `json:"Timeout,omitempty"`
	MemorySize       int                          `json:"MemorySize"`
	EphemeralStorage *DuploLambdaEphemeralStorage `json:"EphemeralStorage,omitempty"`
	PackageType      *DuploStringValue            `json:"PackageType,omitempty"`
	Runtime          *DuploStringValue            `json:"Runtime,omitempty"`
	Environment      *DuploLambdaEnvironment      `json:"Environment,omitempty"`
	Tags             map[string]string            `json:"Tags,omitempty"`
	Layers           *[]string                    `json:"Layers,omitempty"`
=======
	FunctionName  string                    `json:"FunctionName"`
	Code          DuploLambdaCode           `json:"Code"`
	Handler       string                    `json:"Handler,omitempty"`
	Description   string                    `json:"Description,omitempty"`
	Timeout       int                       `json:"Timeout,omitempty"`
	MemorySize    int                       `json:"MemorySize"`
	PackageType   *DuploStringValue         `json:"PackageType,omitempty"`
	Runtime       *DuploStringValue         `json:"Runtime,omitempty"`
	Environment   *DuploLambdaEnvironment   `json:"Environment,omitempty"`
	Tags          map[string]string         `json:"Tags,omitempty"`
	Layers        *[]string                 `json:"Layers,omitempty"`
	TracingConfig *DuploLambdaTracingConfig `json:"TracingConfig,omitempty"`
>>>>>>> e4f69e4a
}

// DuploLambdaUpdateRequest is a Duplo SDK object that represents a request to update a lambda function's code.
type DuploLambdaUpdateRequest struct {
	FunctionName string `json:"FunctionName,omitempty"`
	ImageURI     string `json:"ImageUri,omitempty"`
	S3Bucket     string `json:"S3Bucket,omitempty"`
	S3Key        string `json:"S3Key,omitempty"`
}

// DuploLambdaConfigurationRequest is a Duplo SDK object that represents a request to update a lambda function's configuration.
type DuploLambdaConfigurationRequest struct {
<<<<<<< HEAD
	FunctionName     string                       `json:"FunctionName,omitempty"`
	Handler          string                       `json:"Handler,omitempty"`
	Runtime          *DuploStringValue            `json:"Runtime,omitempty"`
	Description      string                       `json:"Description,omitempty"`
	Timeout          int                          `json:"Timeout,omitempty"`
	MemorySize       int                          `json:"MemorySize"`
	Environment      *DuploLambdaEnvironment      `json:"Environment,omitempty"`
	EphemeralStorage *DuploLambdaEphemeralStorage `json:"EphemeralStorage,omitempty"`
	Tags             map[string]string            `json:"Tags,omitempty"`
	Layers           *[]string                    `json:"Layers,omitempty"`
=======
	FunctionName  string                    `json:"FunctionName,omitempty"`
	Handler       string                    `json:"Handler,omitempty"`
	Runtime       *DuploStringValue         `json:"Runtime,omitempty"`
	Description   string                    `json:"Description,omitempty"`
	Timeout       int                       `json:"Timeout,omitempty"`
	MemorySize    int                       `json:"MemorySize"`
	Environment   *DuploLambdaEnvironment   `json:"Environment,omitempty"`
	Tags          map[string]string         `json:"Tags,omitempty"`
	Layers        *[]string                 `json:"Layers,omitempty"`
	TracingConfig *DuploLambdaTracingConfig `json:"TracingConfig,omitempty"`
>>>>>>> e4f69e4a
}

type DuploLambdaPermissionStatement struct {
	Sid       string                         `json:"Sid,omitempty"`
	Effect    string                         `json:"Effect,omitempty"`
	Principal DuploLambdaPermissionPrincipal `json:"Principal,omitempty"`
	Action    string                         `json:"Action,omitempty"`
	Resource  string                         `json:"Resource,omitempty"`
}

type DuploLambdaPermissionPrincipal struct {
	Service string `json:"Service,omitempty"`
}

type DuploLambdaPermissionRequest struct {
	Action           string `json:"Action,omitempty"`
	FunctionName     string `json:"FunctionName,omitempty"`
	Principal        string `json:"Principal,omitempty"`
	EventSourceToken string `json:"EventSourceToken,omitempty"`
	Qualifier        string `json:"Qualifier,omitempty"`
	SourceAccount    string `json:"SourceAccount,omitempty"`
	SourceArn        string `json:"SourceArn,omitempty"`
	StatementId      string `json:"StatementId,omitempty"`
	RevisionId       string `json:"RevisionId,omitempty"`
}

/*************************************************
 * API CALLS to duplo
 */

// LambdaFunctionCreate creates a lambda function via the Duplo API.
func (c *Client) LambdaFunctionCreate(tenantID string, rq *DuploLambdaCreateRequest) (*DuploLambdaConfiguration, ClientError) {
	rp := DuploLambdaConfiguration{}
	err := c.postAPI(
		fmt.Sprintf("LambdaFunctionCreate(%s, %s)", tenantID, rq.FunctionName),
		fmt.Sprintf("v3/subscriptions/%s/serverless/lambda", tenantID),
		&rq,
		&rp,
	)
	if err != nil {
		return nil, err
	}
	return &rp, err
}

// LambdaFunctionUpdate updates a lambda function via the Duplo API.
func (c *Client) LambdaFunctionUpdate(tenantID string, rq *DuploLambdaUpdateRequest) ClientError {
	return c.postAPI(
		fmt.Sprintf("LambdaFunctionUpdate(%s, %s)", tenantID, rq.FunctionName),
		fmt.Sprintf("subscriptions/%s/UpdateLambdaFunction", tenantID),
		&rq,
		nil,
	)
}

// LambdaFunctionUpdateConfiguration updates a lambda function's configuration via the Duplo API.
func (c *Client) LambdaFunctionUpdateConfiguration(tenantID string, rq *DuploLambdaConfigurationRequest) ClientError {
	return c.postAPI(
		fmt.Sprintf("LambdaFunctionUpdateConfiguration(%s, %s)", tenantID, rq.FunctionName),
		fmt.Sprintf("subscriptions/%s/UpdateLambdaFunctionConfiguration", tenantID),
		&rq,
		nil,
	)
}

// LambdaFunctionDelete deletes a lambda function via the Duplo API.
func (c *Client) LambdaFunctionDelete(tenantID, name string) ClientError {
	return c.deleteAPI(
		fmt.Sprintf("LambdaFunctionDelete(%s, %s)", tenantID, name),
		fmt.Sprintf("v3/subscriptions/%s/serverless/lambda/%s", tenantID, name),
		nil)
}

// LambdaFunctionGetList gets a list of lambda functions via the Duplo API.
func (c *Client) LambdaFunctionGetList(tenantID string) (*[]DuploLambdaConfiguration, ClientError) {
	prefix, err := c.GetDuploServicesPrefix(tenantID)
	if err != nil {
		return nil, err
	}
	accountID, err := c.TenantGetAwsAccountID(tenantID)
	if err != nil {
		return nil, err
	}

	// Get the list from Duplo
	list := []DuploLambdaConfiguration{}
	err = c.getAPI(
		fmt.Sprintf("LambdaFunctionGetList(%s)", tenantID),
		fmt.Sprintf("subscriptions/%s/GetLambdaFunctions", tenantID),
		&list)
	if err != nil {
		return nil, err
	}

	// Add the tenant ID and name to each element and return the list.
	for i := range list {
		list[i].TenantID = tenantID
		list[i].Name, _ = UnwrapName(prefix, accountID, list[i].FunctionName, true)
	}
	return &list, nil
}

// LambdaFunctionGet gets a lambda function via the Duplo API.
func (c *Client) LambdaFunctionGet(tenantID string, name string) (*DuploLambdaFunction, ClientError) {

	// Get the list from Duplo
	rp := DuploLambdaFunction{}
	err := c.getAPI(
		fmt.Sprintf("LambdaFunctionGet(%s, %s)", tenantID, name),
		fmt.Sprintf("v3/subscriptions/%s/serverless/lambda/%s", tenantID, name),
		&rp)
	rp.TenantID = tenantID
	rp.Name = name
	rp.Configuration.TenantID = tenantID
	rp.Configuration.Name = name
	return &rp, err
}

func (c *Client) LambdaPermissionCreate(tenantID string, rq *DuploLambdaPermissionRequest) (*DuploLambdaPermissionRequest, ClientError) {
	rp := DuploLambdaPermissionRequest{}
	err := c.postAPI(
		fmt.Sprintf("LambdaPermissionCreate(%s, %s)", tenantID, rq.FunctionName),
		fmt.Sprintf("v3/subscriptions/%s/serverless/lambdapermission", tenantID),
		&rq,
		&rp,
	)
	if err != nil {
		return nil, err
	}
	return &rp, err
}

func (c *Client) LambdaPermissionDelete(tenantID, functionName, statementId string) ClientError {
	return c.deleteAPI(
		fmt.Sprintf("LambdaPermissionDelete(%s, %s, %s)", tenantID, functionName, statementId),
		fmt.Sprintf("v3/subscriptions/%s/serverless/lambdapermission/%s/%s", tenantID, functionName, statementId), nil)
}

func (c *Client) LambdaPermissionGet(tenantID string, functionName string) (*[]DuploLambdaPermissionStatement, ClientError) {
	rp := []DuploLambdaPermissionStatement{}
	err := c.getAPI(
		fmt.Sprintf("LambdaPermissionGet(%s, %s)", tenantID, functionName),
		fmt.Sprintf("v3/subscriptions/%s/serverless/lambdapermission/%s", tenantID, functionName),
		&rp)
	if len(rp) == 0 {
		return nil, err
	}
	return &rp, err
}<|MERGE_RESOLUTION|>--- conflicted
+++ resolved
@@ -58,7 +58,6 @@
 }
 
 // DuploLambdaEnvironment is a Duplo SDK object that represents a lambda function's environment config.
-// DuploLambdaEnvironment is a Duplo SDK object that represents a lambda function's environment config.
 type DuploLambdaEnvironment struct {
 	Variables map[string]string `json:"Variables,omitempty"`
 }
@@ -82,7 +81,6 @@
 
 // DuploLambdaCreateRequest is a Duplo SDK object that represents a request to create a lambda function.
 type DuploLambdaCreateRequest struct {
-<<<<<<< HEAD
 	FunctionName     string                       `json:"FunctionName"`
 	Code             DuploLambdaCode              `json:"Code"`
 	Handler          string                       `json:"Handler,omitempty"`
@@ -95,20 +93,7 @@
 	Environment      *DuploLambdaEnvironment      `json:"Environment,omitempty"`
 	Tags             map[string]string            `json:"Tags,omitempty"`
 	Layers           *[]string                    `json:"Layers,omitempty"`
-=======
-	FunctionName  string                    `json:"FunctionName"`
-	Code          DuploLambdaCode           `json:"Code"`
-	Handler       string                    `json:"Handler,omitempty"`
-	Description   string                    `json:"Description,omitempty"`
-	Timeout       int                       `json:"Timeout,omitempty"`
-	MemorySize    int                       `json:"MemorySize"`
-	PackageType   *DuploStringValue         `json:"PackageType,omitempty"`
-	Runtime       *DuploStringValue         `json:"Runtime,omitempty"`
-	Environment   *DuploLambdaEnvironment   `json:"Environment,omitempty"`
-	Tags          map[string]string         `json:"Tags,omitempty"`
-	Layers        *[]string                 `json:"Layers,omitempty"`
-	TracingConfig *DuploLambdaTracingConfig `json:"TracingConfig,omitempty"`
->>>>>>> e4f69e4a
+	TracingConfig    *DuploLambdaTracingConfig    `json:"TracingConfig,omitempty"`
 }
 
 // DuploLambdaUpdateRequest is a Duplo SDK object that represents a request to update a lambda function's code.
@@ -121,7 +106,6 @@
 
 // DuploLambdaConfigurationRequest is a Duplo SDK object that represents a request to update a lambda function's configuration.
 type DuploLambdaConfigurationRequest struct {
-<<<<<<< HEAD
 	FunctionName     string                       `json:"FunctionName,omitempty"`
 	Handler          string                       `json:"Handler,omitempty"`
 	Runtime          *DuploStringValue            `json:"Runtime,omitempty"`
@@ -132,18 +116,7 @@
 	EphemeralStorage *DuploLambdaEphemeralStorage `json:"EphemeralStorage,omitempty"`
 	Tags             map[string]string            `json:"Tags,omitempty"`
 	Layers           *[]string                    `json:"Layers,omitempty"`
-=======
-	FunctionName  string                    `json:"FunctionName,omitempty"`
-	Handler       string                    `json:"Handler,omitempty"`
-	Runtime       *DuploStringValue         `json:"Runtime,omitempty"`
-	Description   string                    `json:"Description,omitempty"`
-	Timeout       int                       `json:"Timeout,omitempty"`
-	MemorySize    int                       `json:"MemorySize"`
-	Environment   *DuploLambdaEnvironment   `json:"Environment,omitempty"`
-	Tags          map[string]string         `json:"Tags,omitempty"`
-	Layers        *[]string                 `json:"Layers,omitempty"`
-	TracingConfig *DuploLambdaTracingConfig `json:"TracingConfig,omitempty"`
->>>>>>> e4f69e4a
+	TracingConfig    *DuploLambdaTracingConfig    `json:"TracingConfig,omitempty"`
 }
 
 type DuploLambdaPermissionStatement struct {
