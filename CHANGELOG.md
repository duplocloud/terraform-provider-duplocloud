--- conflicted
+++ resolved
@@ -1,102 +1,100 @@
-## 2024-02-09
-
-<<<<<<< HEAD
-## Updated
-- Updated `duplocloud_ecs_task_definition` examples and documentation to use the correct `PortMappings` property instead of `ContainerMappings` in `container_definitions` field.
-- Fixed property typos in `duplocloud_ecs_task_definition`'s `container_definitions` example and docs
-=======
-### Added
-- Introduced a new attribute `prepend_user_data` to the `duplocloud_aws_host` and `duplocloud_asg_profile` resources, allowing for prepending user data on AWS hosts.
-- Enhanced the `duplocloud_aws_host` and `duplocloud_asg_profile` resources to avoid triggering an unnecessary "force replacement" on hosts and ASGs that prepend Duplo's user data.
-- Updated the data source types for `duplocloud_aws_host` and `duplocloud_asg_profile` resources to include the new `prepend_user_data` attribute.
->>>>>>> a004f996
-
-### Fixed
-- Fixed a bug that prevented the creation of `duplocloud_aws_elasticsearch` with both `warm_enabled` and `cold_storage_options` are set to `false`. Now, these options are properly handled, preventing errors during the creation of `duplocloud_aws_elasticsearch`  with these options disabled.
-- Fixed a regression in `duplocloud_k8_ingress` validation where `port` and `port_name` were not correctly validated as mutually exclusive.
-
-## 2024-02-08
-
-### Added
-- Introduced a new resource `duplocloud_aws_efs_lifecycle_policy` for managing AWS EFS lifecycle policies.
-- Added `lifecycle_policy` attribute to `duplocloud_aws_efs_file_system` resource to support lifecycle policy configurations.
-- Implemented CRUD operations for EFS lifecycle policy management in both Terraform resource and Duplo SDK.
-- Added support for `port_name` attribute in `duplocloud_k8_ingress` allowing service port specification by name.
-- Made `port` in `duplocloud_k8_ingress` attribute optional and enforced port range validation for ingress rules.
-- Added the `delay_seconds` attribute to the `aws_sqs_queue` resource, enabling the postponing of delivery for new messages in seconds.
-
-### Update 
-- Updated documentation for `aws_sqs_queue` for new attribute `delay_seconds`.
-- Updated example for `aws_sqs_queue` resource added attribute `delay_seconds` to resource type `duplocloud_aws_sqs_queue`.
-
-## 2024-02-06
-
-### Fixed
-- Fixed an issue where changes to allocation tags in the ASG profile were not being detected and updated correctly.
-- assigns `CustomDataTags` to AsgProfile's minion_tags fields as this field receives the tag edits in the beckend
-
-### Added
-- Introduced comprehensive unit tests for the `getAPI`, `putAPI`, and `deleteAPI` methods in the DuploCloud SDK client, enhancing the test coverage for various scenarios including successful API calls, error handling, and response parsing.
-
-## 2024-02-03
-
-### Fixed
-- Resolved a bug where an empty subnet was being created in all infrastructures, which could lead to errors. Now, a subnet is only created when the infrastructure is Azure, where it is needed.
-
-## 2024-02-01
-
-### Added
-- Introduced a new optional field `is_any_host_allowed` to the CronJob and Job resources, enhancing the control over host selection.
-
-## 2024-01-29
-
-### Updated
-- Upgraded the `terraform-plugin-docs` version to fix an issue with generated docs incorrectly marking some fields as read-only.
-- Updated multiple indirect dependencies to newer versions for bug fixes, performance improvements, and new features.
-
-## 2024-01-29
-
-### Added
-- Introduced a new resource `duplocloud_gcp_sql_database_instance` for managing a GCP SQL Database Instance in Duplo.
-
-## 2024-01-25
-
-### Added
-- Introduced support for backup retention period in RDS instances.
-- Added support for spot instances and maximum spot price in ASG profiles.
-- Introduced a new resource for managing tenant cleanup timers.
-
-### Updated
-- Refactored deletion protection settings update in RDS instances.
-- Consolidated size and logging updates into a single function in RDS instances.
-- Enhanced validation for update requests in tenant cleanup timers.
-
-## 2024-01-24
-
-### Added
-- Introduced a new feature for validating the length of the lambda function name based on whether tag-based resource management is enabled or not in the `duplocloud/resource_duplo_aws_lambda_function.go` file.
-- Added a new field `IsTagsBasedResourceMgmtEnabled` to the `DuploSystemFeatures` struct in the `duplosdk/admin.go` file.
-
-### Updated
-- Enhanced the documentation for `cloud` and `agent_platform` fields in the `duplocloud_duplo_service` resource. The description now includes a list of numeric IDs representing different cloud providers and container agents respectively.
-
-
-## 2024-01-23
-
-### Fixed
-- Corrected a typo in `duplocloud_tenant` data source read function (tenant_id is the id naming for the resource but datasource calls it "id").
-- Enhanced schema for `duplocloud_asg_profile` resource by forcing recreation when `is_cluster_autoscaled` and `can_scale_from_zero` attributes are changed.
-
-### Updated
-- Enhanced the documentation and examples for `duplocloud_ecs_service` and `duplocloud_ecs_task_definition` resources.
-- Introduced `health_check_url` to the `duplocloud_ecs_service` resource in the documentation and example.
-- Added `ContainerMappings` to the `duplocloud_ecs_task_definition` resource in the documentation and example.
-
-### Added
-- Introduced a new attribute `can_scale_from_zero` to the `duplocloud_asg_profile` resource, allowing an AWS Autoscaling Group to leverage DuploCloud's scale from zero feature on Amazon EKS.
-- Introduced support for serverless Kubernetes in the `duplocloud_infrastructure` resource. A new property `is_serverless_kubernetes` has been added to the resource schema.
-
-## 2024-01-22
-
-### Fixed
-- Added `"ImplementationSpecific"` to the list of acceptable values for ingress rule path types to the `duplocloud_k8_ingress` resource.
+## 2024-02-09
+
+## Updated
+- Updated `duplocloud_ecs_task_definition` examples and documentation to use the correct `PortMappings` property instead of `ContainerMappings` in `container_definitions` field.
+- Fixed property typos in `duplocloud_ecs_task_definition`'s `container_definitions` example and docs
+
+### Added
+- Introduced a new attribute `prepend_user_data` to the `duplocloud_aws_host` and `duplocloud_asg_profile` resources, allowing for prepending user data on AWS hosts.
+- Enhanced the `duplocloud_aws_host` and `duplocloud_asg_profile` resources to avoid triggering an unnecessary "force replacement" on hosts and ASGs that prepend Duplo's user data.
+- Updated the data source types for `duplocloud_aws_host` and `duplocloud_asg_profile` resources to include the new `prepend_user_data` attribute.
+
+### Fixed
+- Fixed a bug that prevented the creation of `duplocloud_aws_elasticsearch` with both `warm_enabled` and `cold_storage_options` are set to `false`. Now, these options are properly handled, preventing errors during the creation of `duplocloud_aws_elasticsearch`  with these options disabled.
+- Fixed a regression in `duplocloud_k8_ingress` validation where `port` and `port_name` were not correctly validated as mutually exclusive.
+
+## 2024-02-08
+
+### Added
+- Introduced a new resource `duplocloud_aws_efs_lifecycle_policy` for managing AWS EFS lifecycle policies.
+- Added `lifecycle_policy` attribute to `duplocloud_aws_efs_file_system` resource to support lifecycle policy configurations.
+- Implemented CRUD operations for EFS lifecycle policy management in both Terraform resource and Duplo SDK.
+- Added support for `port_name` attribute in `duplocloud_k8_ingress` allowing service port specification by name.
+- Made `port` in `duplocloud_k8_ingress` attribute optional and enforced port range validation for ingress rules.
+- Added the `delay_seconds` attribute to the `aws_sqs_queue` resource, enabling the postponing of delivery for new messages in seconds.
+
+### Update 
+- Updated documentation for `aws_sqs_queue` for new attribute `delay_seconds`.
+- Updated example for `aws_sqs_queue` resource added attribute `delay_seconds` to resource type `duplocloud_aws_sqs_queue`.
+
+## 2024-02-06
+
+### Fixed
+- Fixed an issue where changes to allocation tags in the ASG profile were not being detected and updated correctly.
+- assigns `CustomDataTags` to AsgProfile's minion_tags fields as this field receives the tag edits in the beckend
+
+### Added
+- Introduced comprehensive unit tests for the `getAPI`, `putAPI`, and `deleteAPI` methods in the DuploCloud SDK client, enhancing the test coverage for various scenarios including successful API calls, error handling, and response parsing.
+
+## 2024-02-03
+
+### Fixed
+- Resolved a bug where an empty subnet was being created in all infrastructures, which could lead to errors. Now, a subnet is only created when the infrastructure is Azure, where it is needed.
+
+## 2024-02-01
+
+### Added
+- Introduced a new optional field `is_any_host_allowed` to the CronJob and Job resources, enhancing the control over host selection.
+
+## 2024-01-29
+
+### Updated
+- Upgraded the `terraform-plugin-docs` version to fix an issue with generated docs incorrectly marking some fields as read-only.
+- Updated multiple indirect dependencies to newer versions for bug fixes, performance improvements, and new features.
+
+## 2024-01-29
+
+### Added
+- Introduced a new resource `duplocloud_gcp_sql_database_instance` for managing a GCP SQL Database Instance in Duplo.
+
+## 2024-01-25
+
+### Added
+- Introduced support for backup retention period in RDS instances.
+- Added support for spot instances and maximum spot price in ASG profiles.
+- Introduced a new resource for managing tenant cleanup timers.
+
+### Updated
+- Refactored deletion protection settings update in RDS instances.
+- Consolidated size and logging updates into a single function in RDS instances.
+- Enhanced validation for update requests in tenant cleanup timers.
+
+## 2024-01-24
+
+### Added
+- Introduced a new feature for validating the length of the lambda function name based on whether tag-based resource management is enabled or not in the `duplocloud/resource_duplo_aws_lambda_function.go` file.
+- Added a new field `IsTagsBasedResourceMgmtEnabled` to the `DuploSystemFeatures` struct in the `duplosdk/admin.go` file.
+
+### Updated
+- Enhanced the documentation for `cloud` and `agent_platform` fields in the `duplocloud_duplo_service` resource. The description now includes a list of numeric IDs representing different cloud providers and container agents respectively.
+
+
+## 2024-01-23
+
+### Fixed
+- Corrected a typo in `duplocloud_tenant` data source read function (tenant_id is the id naming for the resource but datasource calls it "id").
+- Enhanced schema for `duplocloud_asg_profile` resource by forcing recreation when `is_cluster_autoscaled` and `can_scale_from_zero` attributes are changed.
+
+### Updated
+- Enhanced the documentation and examples for `duplocloud_ecs_service` and `duplocloud_ecs_task_definition` resources.
+- Introduced `health_check_url` to the `duplocloud_ecs_service` resource in the documentation and example.
+- Added `ContainerMappings` to the `duplocloud_ecs_task_definition` resource in the documentation and example.
+
+### Added
+- Introduced a new attribute `can_scale_from_zero` to the `duplocloud_asg_profile` resource, allowing an AWS Autoscaling Group to leverage DuploCloud's scale from zero feature on Amazon EKS.
+- Introduced support for serverless Kubernetes in the `duplocloud_infrastructure` resource. A new property `is_serverless_kubernetes` has been added to the resource schema.
+
+## 2024-01-22
+
+### Fixed
+- Added `"ImplementationSpecific"` to the list of acceptable values for ingress rule path types to the `duplocloud_k8_ingress` resource.