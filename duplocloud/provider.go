package duplocloud

import (
	"context"
	"crypto/tls"
	"fmt"
	"log"
	"net/http"
	"os"
	"strings"
	"terraform-provider-duplocloud/duplosdk"
	"time"

	"github.com/hashicorp/terraform-plugin-sdk/v2/diag"
	"github.com/hashicorp/terraform-plugin-sdk/v2/helper/schema"
)

func init() {
	schema.DescriptionKind = schema.StringMarkdown

	schema.SchemaDescriptionBuilder = func(s *schema.Schema) string {
		desc := s.Description
		if s.Default != nil {
			desc += fmt.Sprintf(" Defaults to `%v`.", s.Default)
		}
		if s.Deprecated != "" {
			desc += " " + s.Deprecated
		}
		return strings.TrimSpace(desc)
	}
}

// Provider return a Terraform provider schema
func Provider() *schema.Provider {
	return &schema.Provider{
		Schema: map[string]*schema.Schema{
			"duplo_host": {
				Description: "This is the base URL to the Duplo REST API.  It must be provided, but it can also be sourced from the `duplo_host` environment variable.",
				Type:        schema.TypeString,
				Optional:    true,
			},
			"duplo_token": {
				Description: "This is a bearer token used to authenticate to the Duplo REST API.  It must be provided, but it can also be sourced from the `duplo_token` environment variable.",
				Type:        schema.TypeString,
				Optional:    true,
				Sensitive:   true,
			},
			"ssl_no_verify": {
				Description: "Disable SSL certificate verification.",
				Type:        schema.TypeBool,
				Optional:    true,
				Default:     false,
			},
			"http_timeout": {
				Description: "Timeout for HTTP requests in seconds.",
				Type:        schema.TypeInt,
				Optional:    true,
				Default:     30,
			},
		},
		ResourcesMap: map[string]*schema.Resource{
			"duplocloud_oci_containerengine_node_pool":      resourceOciContainerEngineNodePool(),
			"duplocloud_admin_system_setting":               resourceAdminSystemSetting(),
			"duplocloud_aws_cloudfront_distribution":        resourceAwsCloudfrontDistribution(),
			"duplocloud_aws_dynamodb_table":                 resourceAwsDynamoDBTable(),
			"duplocloud_aws_dynamodb_table_v2":              resourceAwsDynamoDBTableV2(),
			"duplocloud_aws_elasticsearch":                  resourceDuploAwsElasticSearch(),
			"duplocloud_aws_host":                           resourceAwsHost(),
			"duplocloud_aws_load_balancer":                  resourceAwsLoadBalancer(),
			"duplocloud_aws_load_balancer_listener":         resourceAwsLoadBalancerListener(),
			"duplocloud_aws_kafka_cluster":                  resourceAwsKafkaCluster(),
			"duplocloud_aws_lambda_function":                resourceAwsLambdaFunction(),
			"duplocloud_aws_ssm_parameter":                  resourceAwsSsmParameter(),
			"duplocloud_duplo_service":                      resourceDuploService(),
			"duplocloud_duplo_service_lbconfigs":            resourceDuploServiceLbConfigs(),
			"duplocloud_duplo_service_params":               resourceDuploServiceParams(),
			"duplocloud_ecache_instance":                    resourceDuploEcacheInstance(),
			"duplocloud_ecs_task_definition":                resourceDuploEcsTaskDefinition(),
			"duplocloud_ecs_service":                        resourceDuploEcsService(),
			"duplocloud_gcp_cloud_function":                 resourceGcpCloudFunction(),
			"duplocloud_gcp_pubsub_topic":                   resourceGcpPubsubTopic(),
			"duplocloud_gcp_scheduler_job":                  resourceGcpSchedulerJob(),
			"duplocloud_gcp_storage_bucket":                 resourceGcpStorageBucket(),
			"duplocloud_k8_config_map":                      resourceK8ConfigMap(),
			"duplocloud_k8_secret":                          resourceK8Secret(),
			"duplocloud_k8_ingress":                         resourceK8Ingress(),
			"duplocloud_k8_secret_provider_class":           resourceK8SecretProviderClass(),
			"duplocloud_infrastructure":                     resourceInfrastructure(),
			"duplocloud_infrastructure_setting":             resourceInfrastructureSetting(),
			"duplocloud_infrastructure_subnet":              resourceInfrastructureSubnet(),
			"duplocloud_plan_certificates":                  resourcePlanCertificates(),
			"duplocloud_plan_configs":                       resourcePlanConfigs(),
			"duplocloud_plan_settings":                      resourcePlanSettings(),
			"duplocloud_plan_images":                        resourcePlanImages(),
			"duplocloud_rds_instance":                       resourceDuploRdsInstance(),
			"duplocloud_rds_read_replica":                   resourceDuploRdsReadReplica(),
			"duplocloud_s3_bucket":                          resourceS3Bucket(),
			"duplocloud_tenant":                             resourceTenant(),
			"duplocloud_tenant_access_grant":                resourceTenantAccessGrant(),
			"duplocloud_tenant_cleanup_timers":              resourceTenantCleanUpTimers(),
			"duplocloud_user":                               resourceUser(),
			"duplocloud_tenant_config":                      resourceTenantConfig(),
			"duplocloud_tenant_tag":                         resourceTenantTag(),
			"duplocloud_tenant_secret":                      resourceTenantSecret(),
			"duplocloud_tenant_network_security_rule":       resourceTenantSecurityRule(),
			"duplocloud_emr_cluster":                        resourceAwsEmrCluster(),
			"duplocloud_asg_profile":                        resourceAwsASG(),
			"duplocloud_docker_credentials":                 resourceDockerCreds(),
			"duplocloud_aws_appautoscaling_target":          resourceAwsAppautoscalingTarget(),
			"duplocloud_aws_appautoscaling_policy":          resourceAwsAppautoscalingPolicy(),
			"duplocloud_aws_cloudwatch_event_rule":          resourceAwsCloudWatchEventRule(),
			"duplocloud_aws_cloudwatch_event_target":        resourceAwsCloudWatchEventTarget(),
			"duplocloud_aws_lambda_permission":              resourceAwsLambdaPermission(),
			"duplocloud_aws_cloudwatch_metric_alarm":        resourceAwsCloudWatchMetricAlarm(),
			"duplocloud_aws_ecr_repository":                 resourceAwsEcrRepository(),
			"duplocloud_aws_api_gateway_integration":        resourceAwsApiGatewayIntegration(),
			"duplocloud_aws_target_group_attributes":        resourceAwsTargetGroupAttributes(),
			"duplocloud_aws_lb_target_group":                resourceTargetGroup(),
			"duplocloud_aws_sqs_queue":                      resourceAwsSqsQueue(),
			"duplocloud_aws_sns_topic":                      resourceAwsSnsTopic(),
			"duplocloud_aws_lb_listener_rule":               resourceAwsLbListenerRule(),
			"duplocloud_azure_key_vault_secret":             resourceAzureKeyVaultSecret(),
			"duplocloud_azure_storage_account":              resourceAzureStorageAccount(),
			"duplocloud_azure_mysql_database":               resourceAzureMysqlDatabase(),
			"duplocloud_azure_redis_cache":                  resourceAzureRedisCache(),
			"duplocloud_azure_virtual_machine":              resourceAzureVirtualMachine(),
			"duplocloud_azure_sql_managed_database":         resourceAzureSqlManagedDatabase(),
			"duplocloud_azure_postgresql_database":          resourceAzurePostgresqlDatabase(),
			"duplocloud_azure_mssql_server":                 resourceAzureMssqlServer(),
			"duplocloud_azure_mssql_database":               resourceAzureMssqlDatabase(),
			"duplocloud_azure_mssql_elasticpool":            resourceAzureMssqlElasticPool(),
			"duplocloud_azure_virtual_machine_scale_set":    resourceAzureVirtualMachineScaleSet(),
			"duplocloud_azure_storage_share_file":           resourceAzureStorageShareFile(),
			"duplocloud_azure_log_analytics_workspace":      resourceAzureLogAnalyticsWorkspace(),
			"duplocloud_azure_recovery_services_vault":      resourceAzureRecoveryServicesVault(),
			"duplocloud_azure_vm_feature":                   resourceAzureVmFeature(),
			"duplocloud_azure_vault_backup_policy":          resourceAzureVaultBackupPolicy(),
			"duplocloud_azure_network_security_rule":        resourceAzureNetworkSgRule(),
			"duplocloud_azure_k8_node_pool":                 resourceAzureK8NodePool(),
			"duplocloud_azure_sql_virtual_network_rule":     resourceAzureSqlServerVnetRule(),
			"duplocloud_azure_sql_firewall_rule":            resourceAzureSqlFirewallRule(),
			"duplocloud_azure_k8s_cluster":                  resourceAzureK8sCluster(),
			"duplocloud_azure_private_endpoint":             resourceAzurePrivateEndpoint(),
			"duplocloud_other_agents":                       resourceOtherAgents(),
			"duplocloud_byoh":                               resourceByoh(),
			"duplocloud_aws_mwaa_environment":               resourceMwaaAirflow(),
			"duplocloud_aws_efs_file_system":                resourceAwsEFS(),
			"duplocloud_aws_efs_lifecycle_policy":           resourceAwsEFSLifecyclePolicy(),
			"duplocloud_k8s_job":                            resourceKubernetesJobV1(),
			"duplocloud_k8s_cron_job":                       resourceKubernetesCronJobV1Beta1(),
			"duplocloud_k8_persistent_volume_claim":         resourceK8PVC(),
			"duplocloud_k8_storage_class":                   resourceK8StorageClass(),
			"duplocloud_aws_batch_scheduling_policy":        resourceAwsBatchSchedulingPolicy(),
			"duplocloud_aws_batch_compute_environment":      resourceAwsBatchComputeEnvironment(),
			"duplocloud_aws_batch_job_queue":                resourceAwsBatchJobQueue(),
			"duplocloud_aws_batch_job_definition":           resourceAwsBatchJobDefinition(),
			"duplocloud_aws_timestreamwrite_database":       resourceAwsTimestreamDatabase(),
			"duplocloud_aws_timestreamwrite_table":          resourceAwsTimestreamTable(),
			"duplocloud_aws_rds_tag":                        resourceAwsRdsTag(),
			"duplocloud_gcp_sql_database_instance":          resourceGcpSqlDBInstance(),
			"duplocloud_gcp_node_pool":                      resourceGcpK8NodePool(),
			"duplocloud_gcp_firestore":                      resourceFirestore(),
			"duplocloud_plan_waf_v2":                        resourcePlanWafV2(),
			"duplocloud_plan_waf":                           resourcePlanWaf(),
			"duplocloud_plan_kms":                           resourcePlanKMS(),
			"duplocloud_plan_kms_v2":                        resourcePlanKMSV2(),
			"duplocloud_aws_apigateway_event":               resourceAwsApiGatewayEvent(),
			"duplocloud_s3_bucket_replication":              resourceS3BucketReplication(),
			"duplocloud_gcp_storage_bucket_v2":              resourceGCPStorageBucketV2(),
			"duplocloud_aws_lambda_function_event_config":   resourceAwsLambdaEventInvokeConfigFunction(),
			"duplocloud_azure_postgresql_flexible_database": resourceAzurePostgresqlFlexibleDatabase(),
			"duplocloud_gcp_infra_maintenance_window":       resourceGCPInfraMaintenanceWindow(),
			"duplocloud_azure_storageclass_blob":            resourceAzureStorageBlob(),
			"duplocloud_azure_storageclass_queue":           resourceAzureStorageQueue(),
			"duplocloud_azure_storageclass_table":           resourceAzureStorageTable(),
			"duplocloud_user_tenant_access":                 resourceUserTenantAccess(),
			"duplocloud_gcp_redis_instance":                 resourceRedisInstance(),
			"duplocloud_gcp_host":                           resourceGcpHost(),
<<<<<<< HEAD
			"duplocloud_gcp_infra_security_rule":            resourceGCPInfraSecurityRule(),
			"duplocloud_gcp_tenant_security_rule":           resourceGCPTenantSecurityRule(),
=======
			"duplocloud_infrastructure_onprem":              resourceInfrastructureOnprem(),
>>>>>>> 31a62494
		},
		DataSourcesMap: map[string]*schema.Resource{
			"duplocloud_admin_aws_credentials":      dataSourceAdminAwsCredentials(),
			"duplocloud_aws_account":                dataSourceAwsAccount(),
			"duplocloud_aws_lb_listeners":           dataSourceTenantAwsLbListeners(),
			"duplocloud_aws_lb_target_groups":       dataSourceTenantAwsLbTargetGroups(),
			"duplocloud_aws_ssm_parameter":          dataSourceAwsSsmParameter(),
			"duplocloud_aws_ssm_parameters":         dataSourceAwsSsmParameters(),
			"duplocloud_eks_credentials":            dataSourceEksCredentials(),
			"duplocloud_gke_credentials":            dataSourceGKECredentials(),
			"duplocloud_duplo_service":              dataSourceDuploService(),
			"duplocloud_duplo_services":             dataSourceDuploServices(),
			"duplocloud_duplo_service_lbconfigs":    dataSourceDuploServiceLbConfigs(),
			"duplocloud_duplo_service_params":       dataSourceDuploServiceParams(),
			"duplocloud_ecs_service":                dataSourceDuploEcsService(),
			"duplocloud_ecs_services":               dataSourceDuploEcsServices(),
			"duplocloud_ecs_task_definition":        dataSourceDuploEcsTaskDefinition(),
			"duplocloud_ecs_task_definitions":       dataSourceDuploEcsTaskDefinitions(),
			"duplocloud_infrastructure":             dataSourceInfrastructure(),
			"duplocloud_infrastructures":            dataSourceInfrastructures(),
			"duplocloud_k8_config_map":              dataSourceK8ConfigMap(),
			"duplocloud_k8_config_maps":             dataSourceK8ConfigMaps(),
			"duplocloud_k8s_job":                    dataSourceK8sJob(),
			"duplocloud_k8s_cron_job":               dataSourceK8sCronJob(),
			"duplocloud_k8_secret":                  dataSourceK8Secret(),
			"duplocloud_k8_secrets":                 dataSourceK8Secrets(),
			"duplocloud_native_hosts":               dataSourceNativeHosts(),
			"duplocloud_native_host_image":          dataSourceNativeHostImage(),
			"duplocloud_native_host_images":         dataSourceNativeHostImages(),
			"duplocloud_plan":                       dataSourcePlan(),
			"duplocloud_plan_image":                 dataSourcePlanImage(),
			"duplocloud_plan_images":                dataSourcePlanImages(),
			"duplocloud_plan_settings":              dataSourcePlanSettings(),
			"duplocloud_plans":                      dataSourcePlans(),
			"duplocloud_tenant":                     dataSourceTenant(),
			"duplocloud_tenants":                    dataSourceTenants(),
			"duplocloud_tenant_aws_region":          dataSourceTenantAwsRegion(),
			"duplocloud_tenant_aws_credentials":     dataSourceTenantAwsCredentials(),
			"duplocloud_tenant_aws_kms_key":         dataSourceTenantAwsKmsKey(),
			"duplocloud_tenant_aws_kms_keys":        dataSourceTenantAwsKmsKeys(),
			"duplocloud_tenant_cleanup_timers":      dataSourceTenantCleanUpTimers(),
			"duplocloud_tenant_config":              dataSourceTenantConfig(),
			"duplocloud_tenant_eks_credentials":     dataSourceTenantEksCredentials(),
			"duplocloud_tenant_internal_subnets":    dataSourceTenantInternalSubnets(),
			"duplocloud_tenant_external_subnets":    dataSourceTenantExternalSubnets(),
			"duplocloud_tenant_secret":              dataSourceTenantSecret(),
			"duplocloud_tenant_secrets":             dataSourceTenantSecrets(),
			"duplocloud_emr_cluster":                dataSourceEmrClusters(),
			"duplocloud_plan_certificate":           dataSourcePlanCert(),
			"duplocloud_plan_certificates":          dataSourcePlanCerts(),
			"duplocloud_asg_profiles":               dataSourceAsgProfiles(),
			"duplocloud_plan_nat_gateways":          dataSourcePlanNgws(),
			"duplocloud_ecr_repository":             dataSourceEcrRepository(),
			"duplocloud_azure_storage_account_key":  dataSourceAzureStorageAccountKey(),
			"duplocloud_gcp_node_pool":              dataSourceGCPNodePool(),
			"duplocloud_gcp_node_pools":             dataSourceGCPNodePools(),
			"duplocloud_gcp_sql_database_instance":  dataSourceGCPCloudSQL(),
			"duplocloud_gcp_sql_database_instances": dataSourceGCPCloudSQLs(),
			"duplocloud_gcp_firestore":              dataSourceFirestore(),
			"duplocloud_gcp_firestores":             dataSourceFirestores(),
			"duplocloud_gcp_redis_instance":         dataSourceRedisInstance(),
			"duplocloud_plan_wafs":                  dataSourcePlanWafs(),
			"duplocloud_plan_waf":                   dataSourcePlanWaf(),
			"duplocloud_plan_wafs_v2":               dataSourcePlanWafsV2(),
			"duplocloud_plan_waf_v2":                dataSourcePlanWafV2(),
			"duplocloud_plan_kms":                   dataSourcePlanKMS(),
			"duplocloud_plan_kms_key":               dataSourcePlanKMSList(),
			"duplocloud_plan_kms_v2":                dataSourcePlanKMSV2(),
			"duplocloud_plan_kms_key_v2":            dataSourcePlanKMSListV2(),
		},
		ConfigureContextFunc: providerConfigure,
	}
}

func providerConfigure(ctx context.Context, d *schema.ResourceData) (interface{}, diag.Diagnostics) {
	token := d.Get("duplo_token").(string)
	host := d.Get("duplo_host").(string)

	// Warning or errors can be collected in a slice type
	var diags diag.Diagnostics
	if token == "" {
		token = os.Getenv("duplo_token")
		if token == "" {
			token = os.Getenv("DUPLO_TOKEN")

		}
	}
	if host == "" {
		host = os.Getenv("duplo_host")
		if host == "" {
			host = os.Getenv("DUPLO_HOST")
		}
	}

	c, err := duplosdk.NewClient(host, token)

	if err != nil {
		diags = append(diags, diag.Diagnostic{
			Severity: diag.Error,
			Summary:  "Duplocloud Unable to create Duplocloud client.",
			Detail:   "Duplocloud Unable to create anonymous Duplocloud client - provide env for duplo_token, duplo_host",
		})
		return nil, diags
	}

	if sslNoVerify, ok := d.GetOk("ssl_no_verify"); ok && sslNoVerify.(bool) {
		log.Printf("[TRACE] ssl_no_verify provided in the provider configuration.")
		c.HTTPClient.Transport = &http.Transport{
			TLSClientConfig: &tls.Config{InsecureSkipVerify: true},
		}
	}

	if httpTimeout, ok := d.GetOk("http_timeout"); ok {
		timout := time.Duration(httpTimeout.(int)) * time.Second
		log.Printf("[TRACE] http_timeout provided in the provider configuration. Timeout : %s", timout)
		c.HTTPClient.Timeout = timout * time.Second
	}

	return c, diags
}<|MERGE_RESOLUTION|>--- conflicted
+++ resolved
@@ -176,12 +176,9 @@
 			"duplocloud_user_tenant_access":                 resourceUserTenantAccess(),
 			"duplocloud_gcp_redis_instance":                 resourceRedisInstance(),
 			"duplocloud_gcp_host":                           resourceGcpHost(),
-<<<<<<< HEAD
 			"duplocloud_gcp_infra_security_rule":            resourceGCPInfraSecurityRule(),
 			"duplocloud_gcp_tenant_security_rule":           resourceGCPTenantSecurityRule(),
-=======
 			"duplocloud_infrastructure_onprem":              resourceInfrastructureOnprem(),
->>>>>>> 31a62494
 		},
 		DataSourcesMap: map[string]*schema.Resource{
 			"duplocloud_admin_aws_credentials":      dataSourceAdminAwsCredentials(),
