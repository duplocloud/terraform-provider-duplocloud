--- conflicted
+++ resolved
@@ -1063,7 +1063,6 @@
 	return b
 }
 
-<<<<<<< HEAD
 func StringValueSliceTolist(v []duplosdk.DuploStringValue) []string {
 	l := make([]string, 0, len(v))
 	for _, d := range v {
@@ -1075,8 +1074,8 @@
 func GetResourceNameFromARN(arn string) string {
 	tokens := strings.Split(arn, ":")
 	return tokens[len(tokens)-1]
-=======
-// 1 trim prefix, 2 trim suffix, 3 trim both
+}
+
 func trimStringsByPosition(stringsSlice []string, sufixOrPrefix int) []string {
 	position := map[string]struct{}{
 		"allow-lb-healthcheck": {},
@@ -1180,5 +1179,4 @@
 		}
 	}
 	return false
->>>>>>> 55ea8c39
 }