package duplocloud

import (
	"context"
	"crypto/tls"
	"fmt"
	"net/http"
	"os"
	"strings"
	"terraform-provider-duplocloud/duplosdk"

	"github.com/hashicorp/terraform-plugin-sdk/v2/diag"
	"github.com/hashicorp/terraform-plugin-sdk/v2/helper/schema"
)

func init() {
	schema.DescriptionKind = schema.StringMarkdown

	schema.SchemaDescriptionBuilder = func(s *schema.Schema) string {
		desc := s.Description
		if s.Default != nil {
			desc += fmt.Sprintf(" Defaults to `%v`.", s.Default)
		}
		if s.Deprecated != "" {
			desc += " " + s.Deprecated
		}
		return strings.TrimSpace(desc)
	}
}

// Provider return a Terraform provider schema
func Provider() *schema.Provider {
	return &schema.Provider{
		Schema: map[string]*schema.Schema{
			"duplo_host": {
				Description: "This is the base URL to the Duplo REST API.  It must be provided, but it can also be sourced from the `duplo_host` environment variable.",
				Type:        schema.TypeString,
				Optional:    true,
			},
			"duplo_token": {
				Description: "This is a bearer token used to authenticate to the Duplo REST API.  It must be provided, but it can also be sourced from the `duplo_token` environment variable.",
				Type:        schema.TypeString,
				Optional:    true,
				Sensitive:   true,
			},
			"ssl_no_verify": {
				Description: "Disable SSL certificate verification.",
				Type:        schema.TypeBool,
				Optional:    true,
				Default:     false,
			},
		},
		ResourcesMap: map[string]*schema.Resource{
			"duplocloud_oci_containerengine_node_pool":   resourceOciContainerEngineNodePool(),
			"duplocloud_admin_system_setting":            resourceAdminSystemSetting(),
			"duplocloud_aws_cloudfront_distribution":     resourceAwsCloudfrontDistribution(),
			"duplocloud_aws_dynamodb_table":              resourceAwsDynamoDBTable(),
			"duplocloud_aws_dynamodb_table_v2":           resourceAwsDynamoDBTableV2(),
			"duplocloud_aws_elasticsearch":               resourceDuploAwsElasticSearch(),
			"duplocloud_aws_host":                        resourceAwsHost(),
			"duplocloud_aws_load_balancer":               resourceAwsLoadBalancer(),
			"duplocloud_aws_load_balancer_listener":      resourceAwsLoadBalancerListener(),
			"duplocloud_aws_kafka_cluster":               resourceAwsKafkaCluster(),
			"duplocloud_aws_lambda_function":             resourceAwsLambdaFunction(),
			"duplocloud_aws_ssm_parameter":               resourceAwsSsmParameter(),
			"duplocloud_duplo_service":                   resourceDuploService(),
			"duplocloud_duplo_service_lbconfigs":         resourceDuploServiceLbConfigs(),
			"duplocloud_duplo_service_params":            resourceDuploServiceParams(),
			"duplocloud_ecache_instance":                 resourceDuploEcacheInstance(),
			"duplocloud_ecs_task_definition":             resourceDuploEcsTaskDefinition(),
			"duplocloud_ecs_service":                     resourceDuploEcsService(),
			"duplocloud_gcp_cloud_function":              resourceGcpCloudFunction(),
			"duplocloud_gcp_pubsub_topic":                resourceGcpPubsubTopic(),
			"duplocloud_gcp_scheduler_job":               resourceGcpSchedulerJob(),
			"duplocloud_gcp_storage_bucket":              resourceGcpStorageBucket(),
			"duplocloud_k8_config_map":                   resourceK8ConfigMap(),
			"duplocloud_k8_secret":                       resourceK8Secret(),
			"duplocloud_k8_ingress":                      resourceK8Ingress(),
			"duplocloud_k8_secret_provider_class":        resourceK8SecretProviderClass(),
			"duplocloud_infrastructure":                  resourceInfrastructure(),
			"duplocloud_infrastructure_setting":          resourceInfrastructureSetting(),
			"duplocloud_infrastructure_subnet":           resourceInfrastructureSubnet(),
			"duplocloud_plan_certificates":               resourcePlanCertificates(),
			"duplocloud_plan_configs":                    resourcePlanConfigs(),
			"duplocloud_plan_settings":                   resourcePlanSettings(),
			"duplocloud_plan_images":                     resourcePlanImages(),
			"duplocloud_rds_instance":                    resourceDuploRdsInstance(),
			"duplocloud_rds_read_replica":                resourceDuploRdsReadReplica(),
			"duplocloud_s3_bucket":                       resourceS3Bucket(),
			"duplocloud_tenant":                          resourceTenant(),
			"duplocloud_tenant_cleanup_timers":           resourceTenantCleanUpTimers(),
			"duplocloud_user":                            resourceUser(),
			"duplocloud_tenant_config":                   resourceTenantConfig(),
			"duplocloud_tenant_tag":                      resourceTenantTag(),
			"duplocloud_tenant_secret":                   resourceTenantSecret(),
			"duplocloud_tenant_network_security_rule":    resourceTenantSecurityRule(),
			"duplocloud_emr_cluster":                     resourceAwsEmrCluster(),
			"duplocloud_asg_profile":                     resourceAwsASG(),
			"duplocloud_docker_credentials":              resourceDockerCreds(),
			"duplocloud_aws_appautoscaling_target":       resourceAwsAppautoscalingTarget(),
			"duplocloud_aws_appautoscaling_policy":       resourceAwsAppautoscalingPolicy(),
			"duplocloud_aws_cloudwatch_event_rule":       resourceAwsCloudWatchEventRule(),
			"duplocloud_aws_cloudwatch_event_target":     resourceAwsCloudWatchEventTarget(),
			"duplocloud_aws_lambda_permission":           resourceAwsLambdaPermission(),
			"duplocloud_aws_cloudwatch_metric_alarm":     resourceAwsCloudWatchMetricAlarm(),
			"duplocloud_aws_ecr_repository":              resourceAwsEcrRepository(),
			"duplocloud_aws_api_gateway_integration":     resourceAwsApiGatewayIntegration(),
			"duplocloud_aws_target_group_attributes":     resourceAwsTargetGroupAttributes(),
			"duplocloud_aws_lb_target_group":             resourceTargetGroup(),
			"duplocloud_aws_sqs_queue":                   resourceAwsSqsQueue(),
			"duplocloud_aws_sns_topic":                   resourceAwsSnsTopic(),
			"duplocloud_aws_lb_listener_rule":            resourceAwsLbListenerRule(),
			"duplocloud_azure_key_vault_secret":          resourceAzureKeyVaultSecret(),
			"duplocloud_azure_storage_account":           resourceAzureStorageAccount(),
			"duplocloud_azure_mysql_database":            resourceAzureMysqlDatabase(),
			"duplocloud_azure_redis_cache":               resourceAzureRedisCache(),
			"duplocloud_azure_virtual_machine":           resourceAzureVirtualMachine(),
			"duplocloud_azure_sql_managed_database":      resourceAzureSqlManagedDatabase(),
			"duplocloud_azure_postgresql_database":       resourceAzurePostgresqlDatabase(),
			"duplocloud_azure_mssql_server":              resourceAzureMssqlServer(),
			"duplocloud_azure_mssql_database":            resourceAzureMssqlDatabase(),
			"duplocloud_azure_mssql_elasticpool":         resourceAzureMssqlElasticPool(),
			"duplocloud_azure_virtual_machine_scale_set": resourceAzureVirtualMachineScaleSet(),
			"duplocloud_azure_storage_share_file":        resourceAzureStorageShareFile(),
			"duplocloud_azure_log_analytics_workspace":   resourceAzureLogAnalyticsWorkspace(),
			"duplocloud_azure_recovery_services_vault":   resourceAzureRecoveryServicesVault(),
			"duplocloud_azure_vm_feature":                resourceAzureVmFeature(),
			"duplocloud_azure_vault_backup_policy":       resourceAzureVaultBackupPolicy(),
			"duplocloud_azure_network_security_rule":     resourceAzureNetworkSgRule(),
			"duplocloud_azure_k8_node_pool":              resourceAzureK8NodePool(),
			"duplocloud_azure_sql_virtual_network_rule":  resourceAzureSqlServerVnetRule(),
			"duplocloud_azure_sql_firewall_rule":         resourceAzureSqlFirewallRule(),
			"duplocloud_azure_k8s_cluster":               resourceAzureK8sCluster(),
			"duplocloud_azure_private_endpoint":          resourceAzurePrivateEndpoint(),
			"duplocloud_other_agents":                    resourceOtherAgents(),
			"duplocloud_byoh":                            resourceByoh(),
			"duplocloud_aws_mwaa_environment":            resourceMwaaAirflow(),
			"duplocloud_aws_efs_file_system":             resourceAwsEFS(),
			"duplocloud_aws_efs_lifecycle_policy":        resourceAwsEFSLifecyclePolicy(),
			"duplocloud_k8s_job":                         resourceKubernetesJobV1(),
			"duplocloud_k8s_cron_job":                    resourceKubernetesCronJobV1Beta1(),
			"duplocloud_k8_persistent_volume_claim":      resourceK8PVC(),
			"duplocloud_k8_storage_class":                resourceK8StorageClass(),
			"duplocloud_aws_batch_scheduling_policy":     resourceAwsBatchSchedulingPolicy(),
			"duplocloud_aws_batch_compute_environment":   resourceAwsBatchComputeEnvironment(),
			"duplocloud_aws_batch_job_queue":             resourceAwsBatchJobQueue(),
			"duplocloud_aws_batch_job_definition":        resourceAwsBatchJobDefinition(),
			"duplocloud_aws_timestreamwrite_database":    resourceAwsTimestreamDatabase(),
			"duplocloud_aws_timestreamwrite_table":       resourceAwsTimestreamTable(),
			"duplocloud_aws_rds_tag":                     resourceAwsRdsTag(),
			"duplocloud_gcp_sql_database_instance":       resourceGcpSqlDBInstance(),
			"duplocloud_gcp_node_pool":                   resourceGcpK8NodePool(),
			"duplocloud_gcp_firestore":                   resourceFirestore(),
<<<<<<< HEAD
			"duplocloud_plan_waf":                        resourcePlanWaf(),
=======
			"duplocloud_plan_kms":                        resourcePlanKMS(),
>>>>>>> 8b824537
		},
		DataSourcesMap: map[string]*schema.Resource{
			"duplocloud_admin_aws_credentials":      dataSourceAdminAwsCredentials(),
			"duplocloud_aws_account":                dataSourceAwsAccount(),
			"duplocloud_aws_lb_listeners":           dataSourceTenantAwsLbListeners(),
			"duplocloud_aws_lb_target_groups":       dataSourceTenantAwsLbTargetGroups(),
			"duplocloud_aws_ssm_parameter":          dataSourceAwsSsmParameter(),
			"duplocloud_aws_ssm_parameters":         dataSourceAwsSsmParameters(),
			"duplocloud_eks_credentials":            dataSourceEksCredentials(),
			"duplocloud_gke_credentials":            dataSourceGKECredentials(),
			"duplocloud_duplo_service":              dataSourceDuploService(),
			"duplocloud_duplo_services":             dataSourceDuploServices(),
			"duplocloud_duplo_service_lbconfigs":    dataSourceDuploServiceLbConfigs(),
			"duplocloud_duplo_service_params":       dataSourceDuploServiceParams(),
			"duplocloud_ecs_service":                dataSourceDuploEcsService(),
			"duplocloud_ecs_services":               dataSourceDuploEcsServices(),
			"duplocloud_ecs_task_definition":        dataSourceDuploEcsTaskDefinition(),
			"duplocloud_ecs_task_definitions":       dataSourceDuploEcsTaskDefinitions(),
			"duplocloud_infrastructure":             dataSourceInfrastructure(),
			"duplocloud_infrastructures":            dataSourceInfrastructures(),
			"duplocloud_k8_config_map":              dataSourceK8ConfigMap(),
			"duplocloud_k8_config_maps":             dataSourceK8ConfigMaps(),
			"duplocloud_k8s_job":                    dataSourceK8sJob(),
			"duplocloud_k8s_cron_job":               dataSourceK8sCronJob(),
			"duplocloud_k8_secret":                  dataSourceK8Secret(),
			"duplocloud_k8_secrets":                 dataSourceK8Secrets(),
			"duplocloud_native_hosts":               dataSourceNativeHosts(),
			"duplocloud_native_host_image":          dataSourceNativeHostImage(),
			"duplocloud_native_host_images":         dataSourceNativeHostImages(),
			"duplocloud_plan":                       dataSourcePlan(),
			"duplocloud_plan_image":                 dataSourcePlanImage(),
			"duplocloud_plan_images":                dataSourcePlanImages(),
			"duplocloud_plan_settings":              dataSourcePlanSettings(),
			"duplocloud_plans":                      dataSourcePlans(),
			"duplocloud_tenant":                     dataSourceTenant(),
			"duplocloud_tenants":                    dataSourceTenants(),
			"duplocloud_tenant_aws_region":          dataSourceTenantAwsRegion(),
			"duplocloud_tenant_aws_credentials":     dataSourceTenantAwsCredentials(),
			"duplocloud_tenant_aws_kms_key":         dataSourceTenantAwsKmsKey(),
			"duplocloud_tenant_aws_kms_keys":        dataSourceTenantAwsKmsKeys(),
			"duplocloud_tenant_cleanup_timers":      dataSourceTenantCleanUpTimers(),
			"duplocloud_tenant_config":              dataSourceTenantConfig(),
			"duplocloud_tenant_eks_credentials":     dataSourceTenantEksCredentials(),
			"duplocloud_tenant_internal_subnets":    dataSourceTenantInternalSubnets(),
			"duplocloud_tenant_external_subnets":    dataSourceTenantExternalSubnets(),
			"duplocloud_tenant_secret":              dataSourceTenantSecret(),
			"duplocloud_tenant_secrets":             dataSourceTenantSecrets(),
			"duplocloud_emr_cluster":                dataSourceEmrClusters(),
			"duplocloud_plan_certificate":           dataSourcePlanCert(),
			"duplocloud_plan_certificates":          dataSourcePlanCerts(),
			"duplocloud_asg_profiles":               dataSourceAsgProfiles(),
			"duplocloud_plan_nat_gateways":          dataSourcePlanNgws(),
			"duplocloud_ecr_repository":             dataSourceEcrRepository(),
			"duplocloud_azure_storage_account_key":  dataSourceAzureStorageAccountKey(),
			"duplocloud_gcp_node_pool":              dataSourceGCPNodePool(),
			"duplocloud_gcp_node_pools":             dataSourceGCPNodePools(),
			"duplocloud_gcp_sql_database_instance":  dataSourceGCPCloudSQL(),
			"duplocloud_gcp_sql_database_instances": dataSourceGCPCloudSQLs(),
			"duplocloud_gcp_firestore":              dataSourceFirestore(),
			"duplocloud_gcp_firestores":             dataSourceFirestores(),
<<<<<<< HEAD
			"duplocloud_plan_wafs":                  dataSourcePlanWafs(),
			"duplocloud_plan_waf":                   dataSourcePlanWaf(),
=======
			"duplocloud_plan_kms":                   dataSourcePlanKMS(),
			"duplocloud_plan_kms_key":               dataSourcePlanKMSList(),
>>>>>>> 8b824537
		},
		ConfigureContextFunc: providerConfigure,
	}
}

func providerConfigure(ctx context.Context, d *schema.ResourceData) (interface{}, diag.Diagnostics) {
	token := d.Get("duplo_token").(string)
	host := d.Get("duplo_host").(string)

	// Warning or errors can be collected in a slice type
	var diags diag.Diagnostics
	if token == "" {
		token = os.Getenv("duplo_token")
		if token == "" {
			token = os.Getenv("DUPLO_TOKEN")

		}
	}
	if host == "" {
		host = os.Getenv("duplo_host")
		if host == "" {
			host = os.Getenv("DUPLO_HOST")
		}
	}

	c, err := duplosdk.NewClient(host, token)

	if err != nil {
		diags = append(diags, diag.Diagnostic{
			Severity: diag.Error,
			Summary:  "Duplocloud Unable to create Duplocloud client.",
			Detail:   "Duplocloud Unable to create anonymous Duplocloud client - provide env for duplo_token, duplo_host",
		})
		return nil, diags
	}

	if sslNoVerify, ok := d.GetOk("ssl_no_verify"); ok && sslNoVerify.(bool) {
		c.HTTPClient.Transport = &http.Transport{
			TLSClientConfig: &tls.Config{InsecureSkipVerify: true},
		}
	}

	return c, diags
}<|MERGE_RESOLUTION|>--- conflicted
+++ resolved
@@ -151,11 +151,8 @@
 			"duplocloud_gcp_sql_database_instance":       resourceGcpSqlDBInstance(),
 			"duplocloud_gcp_node_pool":                   resourceGcpK8NodePool(),
 			"duplocloud_gcp_firestore":                   resourceFirestore(),
-<<<<<<< HEAD
 			"duplocloud_plan_waf":                        resourcePlanWaf(),
-=======
 			"duplocloud_plan_kms":                        resourcePlanKMS(),
->>>>>>> 8b824537
 		},
 		DataSourcesMap: map[string]*schema.Resource{
 			"duplocloud_admin_aws_credentials":      dataSourceAdminAwsCredentials(),
@@ -216,13 +213,10 @@
 			"duplocloud_gcp_sql_database_instances": dataSourceGCPCloudSQLs(),
 			"duplocloud_gcp_firestore":              dataSourceFirestore(),
 			"duplocloud_gcp_firestores":             dataSourceFirestores(),
-<<<<<<< HEAD
 			"duplocloud_plan_wafs":                  dataSourcePlanWafs(),
 			"duplocloud_plan_waf":                   dataSourcePlanWaf(),
-=======
 			"duplocloud_plan_kms":                   dataSourcePlanKMS(),
 			"duplocloud_plan_kms_key":               dataSourcePlanKMSList(),
->>>>>>> 8b824537
 		},
 		ConfigureContextFunc: providerConfigure,
 	}
