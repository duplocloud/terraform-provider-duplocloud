--- conflicted
+++ resolved
@@ -1133,11 +1133,7 @@
 		Target:  []string{"ready"},
 		Refresh: func() (interface{}, string, error) {
 			rp, err := c.GCPK8NodePoolGet(tenantID, name)
-<<<<<<< HEAD
-			//			log.Printf("[TRACE] Dynamodb status is (%s).", rp.TableStatus.Value)
-=======
 			log.Printf("[TRACE] Node Pool  status is (%s).", rp.Status)
->>>>>>> 1e5e853e
 			status := "pending"
 			if err == nil {
 				if rp.Status == "RUNNING" {
@@ -1156,8 +1152,6 @@
 	log.Printf("[DEBUG] gcpNodePoolWaitUntilReady(%s, %s)", tenantID, name)
 	_, err := stateConf.WaitForStateContext(ctx)
 	return err
-<<<<<<< HEAD
-=======
 }
 
 func gcpNodePoolWaitUntilAvailableForDeleted(ctx context.Context, c *duplosdk.Client, tenantID string, name string, timeout time.Duration) error {
@@ -1179,5 +1173,4 @@
 	log.Printf("[DEBUG] awsElasticSearchDomainWaitUntilDeleted (%s/%s)", tenantID, name)
 	_, err := stateConf.WaitForStateContext(ctx)
 	return err
->>>>>>> 1e5e853e
 }