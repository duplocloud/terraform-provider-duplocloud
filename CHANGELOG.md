--- conflicted
+++ resolved
@@ -1,22 +1,15 @@
-<<<<<<< HEAD
-## 2024-01-23
-
-### Added
-- Introduced support for serverless Kubernetes in the infrastructure resource. A new property `is_serverless_kubernetes` has been added to the resource schema.
-
-=======
-## 2024-01-23
-
-### Updated
-- Enhanced the documentation and examples for `duplocloud_ecs_service` and `duplocloud_ecs_task_definition` resources.
-- Introduced `health_check_url` to the `duplocloud_ecs_service` resource in the documentation and example.
-- Added `ContainerMappings` to the `duplocloud_ecs_task_definition` resource in the documentation and example.
-
-### Added
-- Introduced a new attribute `can_scale_from_zero` to the `duplocloud_asg_profile` resource, allowing an AWS Autoscaling Group to leverage DuploCloud's scale from zero feature on Amazon EKS.
-
->>>>>>> 3e99c3e0
-## 2024-01-22
-
-### Fixed
-- Added `"ImplementationSpecific"` to the list of acceptable values for ingress rule path types to the `duplocloud_k8_ingress` resource.
+## 2024-01-23
+
+### Updated
+- Enhanced the documentation and examples for `duplocloud_ecs_service` and `duplocloud_ecs_task_definition` resources.
+- Introduced `health_check_url` to the `duplocloud_ecs_service` resource in the documentation and example.
+- Added `ContainerMappings` to the `duplocloud_ecs_task_definition` resource in the documentation and example.
+
+### Added
+- Introduced a new attribute `can_scale_from_zero` to the `duplocloud_asg_profile` resource, allowing an AWS Autoscaling Group to leverage DuploCloud's scale from zero feature on Amazon EKS.
+- Introduced support for serverless Kubernetes in the `duplocloud_infrastructure` resource. A new property `is_serverless_kubernetes` has been added to the resource schema.
+
+## 2024-01-22
+
+### Fixed
+- Added `"ImplementationSpecific"` to the list of acceptable values for ingress rule path types to the `duplocloud_k8_ingress` resource.