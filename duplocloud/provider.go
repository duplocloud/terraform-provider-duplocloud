--- conflicted
+++ resolved
@@ -173,11 +173,8 @@
 			"duplocloud_azure_storageclass_blob":            resourceAzureStorageBlob(),
 			"duplocloud_azure_storageclass_queue":           resourceAzureStorageQueue(),
 			"duplocloud_azure_storageclass_table":           resourceAzureStorageTable(),
-<<<<<<< HEAD
 			"duplocloud_user_tenant_access":                 resourceUserTenantAccess(),
-=======
 			"duplocloud_gcp_redis_instance":                 resourceRedisInstance(),
->>>>>>> 5581d4fb
 		},
 		DataSourcesMap: map[string]*schema.Resource{
 			"duplocloud_admin_aws_credentials":      dataSourceAdminAwsCredentials(),
