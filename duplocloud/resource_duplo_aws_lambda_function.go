package duplocloud

import (
	"context"
	"fmt"
	"log"
	"regexp"
	"strings"
	"terraform-provider-duplocloud/duplosdk"
	"time"

	"github.com/hashicorp/terraform-plugin-sdk/v2/diag"
	"github.com/hashicorp/terraform-plugin-sdk/v2/helper/schema"
	"github.com/hashicorp/terraform-plugin-sdk/v2/helper/validation"
)

func awsLambdaFunctionSchema() map[string]*schema.Schema {
	return map[string]*schema.Schema{
		"tenant_id": {
			Description:  "The GUID of the tenant that the lambda function will be created in.",
			Type:         schema.TypeString,
			Required:     true,
			ForceNew:     true,
			ValidateFunc: validation.IsUUID,
		},
		"name": {
			Description: "The short name of the lambda function cluster.  Duplo will add a prefix to the name.  You can retrieve the full name from the `fullname` attribute.",
			Type:        schema.TypeString,
			Required:    true,
			ForceNew:    true,
			ValidateFunc: validation.All(
				validation.StringLenBetween(1, 64-MAX_DUPLOSERVICES_LENGTH),
				validation.StringMatch(regexp.MustCompile(`^[a-zA-Z0-9-_]*$`), "Invalid AWS lambda function name"),
			),
		},
		"package_type": {
			Description:  "The type of lambda package.  Must be `Zip` or `Image`.  Defaults to `Zip`.",
			Type:         schema.TypeString,
			Optional:     true,
			Computed:     true,
			ValidateFunc: validation.StringInSlice([]string{"Zip", "Image"}, false),
		},
		"description": {
			Description:  "A description of the lambda function.",
			Type:         schema.TypeString,
			Optional:     true,
			ValidateFunc: validation.StringLenBetween(0, 256),
		},
		"fullname": {
			Description: "The full name of the lambda function.",
			Type:        schema.TypeString,
			Computed:    true,
		},
		"arn": {
			Description: "The ARN of the lambda function.",
			Type:        schema.TypeString,
			Computed:    true,
		},
		"role": {
			Description: "The IAM role for the lambda function's execution.",
			Type:        schema.TypeString,
			Computed:    true,
		},
		"version": {
			Description: "The version of the lambda function.",
			Type:        schema.TypeString,
			Computed:    true,
		},
		"timeout": {
			Description:  "The execution time limit for the lambda function.",
			Type:         schema.TypeInt,
			Optional:     true,
			Default:      3,
			ValidateFunc: validation.IntBetween(1, 900),
		},
		"memory_size": {
			Description:  "The maximum amount of memory, in MB, that your lambda function is allowed to use at runtime.",
			Type:         schema.TypeInt,
			Optional:     true,
			Default:      128,
			ValidateFunc: validation.IntBetween(128, 10240),
		},
		"s3_bucket": {
			Description: "The S3 bucket where the lambda function package is located. Used (and required) only when `package_type` is `\"Zip\"`.",
			Type:        schema.TypeString,
			Optional:    true,
			ValidateFunc: validation.All(
				validation.StringLenBetween(3, 63),
				validation.StringMatch(regexp.MustCompile(`^[a-z0-9._-]*$`), "Invalid S3 bucket name"),
				validation.StringDoesNotMatch(regexp.MustCompile(`\.$`), "S3 bucket names cannot end with a dot"),
			),
		},
		"s3_key": {
			Description:  "The S3 key in the S3 bucket where the lambda function package is located. Used (and required) only when `package_type` is `\"Zip\"`.",
			Type:         schema.TypeString,
			Optional:     true,
			ValidateFunc: validation.StringLenBetween(1, 1024),
		},
		"image_uri": {
			Description:  "The docker image that holds the lambda function's code. Used (and required) only when `package_type` is `\"Image\"`.",
			Type:         schema.TypeString,
			Optional:     true,
			ValidateFunc: validation.StringLenBetween(1, 1024),
		},
		"environment": {
			Description: "Allow customization of the lambda execution environment.",
			Type:        schema.TypeList,
			Optional:    true,
			MaxItems:    1,
			Elem: &schema.Resource{
				Schema: map[string]*schema.Schema{
					"variables": {
						Description:      "Map of environment variables that are accessible from the function code during execution.",
						Type:             schema.TypeMap,
						Optional:         true,
						Elem:             &schema.Schema{Type: schema.TypeString},
						ValidateDiagFunc: validation.MapKeyMatch(regexp.MustCompile(`^[a-zA-Z]([a-zA-Z0-9_])+$`), "Invalid environment variable name."),
					},
				},
			},
		},
		"tracing_config": {
			Type:     schema.TypeList,
			MaxItems: 1,
			Optional: true,
			Computed: true,
			Elem: &schema.Resource{
				Schema: map[string]*schema.Schema{
					"mode": {
						Description:  "Whether to sample and trace a subset of incoming requests with AWS X-Ray. Valid values are `PassThrough` and `Active`.",
						Type:         schema.TypeString,
						Required:     true,
						ValidateFunc: validation.StringInSlice([]string{"PassThrough", "Active"}, false),
					},
				},
			},
		},
		"runtime": {
			Description: "The [runtime](https://docs.aws.amazon.com/lambda/latest/dg/lambda-runtimes.html) that the lambda function needs.",
			Type:        schema.TypeString,
			Optional:    true,
			Computed:    true,
			ValidateFunc: validation.StringInSlice([]string{
				"nodejs", "nodejs4.3", "nodejs6.10", "nodejs8.10", "nodejs10.x", "nodejs12.x", "nodejs14.x", "nodejs16.x", "nodejs18.x",
				"java8", "java8.al2", "java11", "java17",
				"python2.7", "python3.6", "python3.7", "python3.8", "python3.9", "python3.10",
				"dotnetcore1.0", "dotnetcore2.0", "dotnetcore2.1", "dotnetcore3.1",
				"dotnet6", "dotnet7",
				"nodejs4.3-edge",
				"go1.x",
				"ruby2.5", "ruby2.7", "ruby3.2",
				"provided", "provided.al2",
			}, false),
		},
		"handler": {
			Description: "The [entrypoint](https://docs.aws.amazon.com/lambda/latest/dg/walkthrough-custom-events-create-test-function.html) of the lambda function in your code.",
			Type:        schema.TypeString,
			Optional:    true,
			Computed:    true,
			ValidateFunc: validation.All(
				validation.StringLenBetween(1, 128),
				validation.StringMatch(regexp.MustCompile(`^[^\s]*$`), "Invalid lambda function handler"),
			),
		},
		"last_modified": {
			Description: "A timestamp string of lambda's last modification time.",
			Type:        schema.TypeString,
			Computed:    true,
		},
		"source_code_hash": {
			Description: "The SHA 256 hash of the lambda functions's source code package.",
			Type:        schema.TypeString,
			Computed:    true,
		},
		"source_code_size": {
			Description: "The size in bytes of the lambda functions's source code package.",
			Type:        schema.TypeInt,
			Computed:    true,
		},
		"tags": {
			Description: "Map of tags to assign to the object.",
			Type:        schema.TypeMap,
			Optional:    true,
			Computed:    true,
			Elem:        &schema.Schema{Type: schema.TypeString},
		},
		"layers": {
			Description: "List of Lambda Layer Version ARNs (maximum of 5) to attach to your Lambda Function.",
			Type:        schema.TypeList,
			Optional:    true,
			MaxItems:    5,
			Elem:        &schema.Schema{Type: schema.TypeString},
		},
		"ephemeral_storage": {
			Description:  "The Ephemeral Storage size, in MB, that your lambda function is allowed to use at runtime.",
			Type:         schema.TypeInt,
			Optional:     true,
			ValidateFunc: validation.IntBetween(512, 10240),
		},
	}
}

// Resource for managing an AWS lambda function
func resourceAwsLambdaFunction() *schema.Resource {
	return &schema.Resource{
		Description: "`duplocloud_aws_lambda_function` manages an AWS lambda function in Duplo.",

		ReadContext:   resourceAwsLambdaFunctionRead,
		CreateContext: resourceAwsLambdaFunctionCreate,
		UpdateContext: resourceAwsLambdaFunctionUpdate,
		DeleteContext: resourceAwsLambdaFunctionDelete,
		Importer: &schema.ResourceImporter{
			StateContext: schema.ImportStatePassthroughContext,
		},
		Timeouts: &schema.ResourceTimeout{
			Create: schema.DefaultTimeout(60 * time.Minute),
			Delete: schema.DefaultTimeout(15 * time.Minute),
		},
		Schema: awsLambdaFunctionSchema(),
	}
}

// READ resource
func resourceAwsLambdaFunctionRead(ctx context.Context, d *schema.ResourceData, m interface{}) diag.Diagnostics {

	// Parse the identifying attributes
	id := d.Id()
	tenantID, name, err := parseAwsLambdaFunctionIdParts(id)
	if err != nil {
		return diag.FromErr(err)
	}
	log.Printf("[TRACE] resourceAwsLambdaFunctionRead(%s, %s): start", tenantID, name)

	// Get the object from Duplo, detecting a missing object
	c := m.(*duplosdk.Client)
	duplo, clientErr := c.LambdaFunctionGet(tenantID, name)
	if clientErr != nil {
		if clientErr.Status() == 404 {
			d.SetId("") // object missing
			return nil
		}
		return diag.Errorf("Unable to retrieve tenant %s lambda function '%s': %s", tenantID, name, clientErr)
	}

	d.Set("tenant_id", tenantID)
	d.Set("name", name)
	flattenAwsLambdaConfiguration(d, &duplo.Configuration)
	d.Set("tags", duplo.Tags)
	// d.Set("s3_bucket", duplo.Code.S3Bucket)
	// d.Set("s3_key", duplo.Code.S3Key)

	log.Printf("[TRACE] resourceAwsLambdaFunctionRead(%s, %s): end", tenantID, name)
	return nil
}

// CREATE resource
func resourceAwsLambdaFunctionCreate(ctx context.Context, d *schema.ResourceData, m interface{}) diag.Diagnostics {

	tenantID := d.Get("tenant_id").(string)
	name := d.Get("name").(string)
	log.Printf("[TRACE] resourceAwsLambdaFunctionCreate(%s, %s): start", tenantID, name)

	// Create the request object.
	rq := duplosdk.DuploLambdaCreateRequest{
		FunctionName: name,
		PackageType: &duplosdk.DuploStringValue{
			Value: getPackageType(d),
		},
		Description:      d.Get("description").(string),
		Timeout:          d.Get("timeout").(int),
		MemorySize:       d.Get("memory_size").(int),
		Code:             duplosdk.DuploLambdaCode{}, // initial assumption
		Tags:             expandAwsLambdaTags(d),
		EphemeralStorage: &duplosdk.DuploLambdaEphemeralStorage{},
	}
	if v, ok := getAsStringArray(d, "layers"); ok && v != nil {
		rq.Layers = v
	}

	// Handle the package type
	if rq.PackageType.Value == "Zip" {
		rq.Handler = d.Get("handler").(string)
		rq.Code.S3Bucket = d.Get("s3_bucket").(string)
		rq.Code.S3Key = d.Get("s3_key").(string)
		if v, ok := d.GetOk("runtime"); ok && v != nil && v.(string) != "" {
			rq.Runtime = &duplosdk.DuploStringValue{Value: v.(string)}
		}
	} else if rq.PackageType.Value == "Image" {
		rq.Code.ImageURI = d.Get("image_uri").(string)
	}

	if v, ok := d.GetOk("tracing_config"); ok && len(v.([]interface{})) > 0 && v.([]interface{})[0] != nil {
		rq.TracingConfig = &duplosdk.DuploLambdaTracingConfig{
			Mode: duplosdk.DuploStringValue{Value: v.([]interface{})[0].(map[string]interface{})["mode"].(string)},
		}

	}

	environment, err := getOptionalBlockAsMap(d, "environment")
	if err != nil {
		return diag.FromErr(err)
	}
	rq.Environment = expandAwsLambdaEnvironment(environment)

	if v, ok := d.GetOk("ephemeral_storage"); ok && v != nil && v.(int) != 0 {
		rq.EphemeralStorage = &duplosdk.DuploLambdaEphemeralStorage{Size: v.(int)}
	}
	c := m.(*duplosdk.Client)

	// Post the object to Duplo
	_, err = c.LambdaFunctionCreate(tenantID, &rq)
	if err != nil {
		return diag.Errorf("Error creating tenant %s lambda function '%s': %s", tenantID, name, err)
	}

	// Wait for Duplo to be able to return the cluster's details.
	id := fmt.Sprintf("%s/%s", tenantID, name)
	diags := waitForResourceToBePresentAfterCreate(ctx, d, "lambda function", id, func() (interface{}, duplosdk.ClientError) {
		return c.LambdaFunctionGet(tenantID, name)
	})
	if diags != nil {
		return diags
	}
	d.SetId(id)

	diags = resourceAwsLambdaFunctionRead(ctx, d, m)
	log.Printf("[TRACE] resourceAwsLambdaFunctionCreate(%s, %s): end", tenantID, name)
	return diags
}

func resourceAwsLambdaFunctionUpdate(ctx context.Context, d *schema.ResourceData, m interface{}) diag.Diagnostics {

	// Parse the identifying attributes
	id := d.Id()
	tenantID, name, err := parseAwsLambdaFunctionIdParts(id)
	if err != nil {
		return diag.FromErr(err)
	}
	log.Printf("[TRACE] resourceAwsLambdaFunctionUpdate(%s, %s): start", tenantID, name)

	// Check what changes are needed
	needsCode := needsAwsLambdaFunctionCodeUpdate(d)
	needsConfig := needsAwsLambdaFunctionConfigUpdate(d)
	c := m.(*duplosdk.Client)

	// Optionally update lambda configuration.
	if needsConfig {
		err = updateAwsLambdaFunctionConfig(tenantID, name, d, c)
		if err != nil {
			return diag.FromErr(err)
		}
	}

	// Optionally update lambda function code.
	if needsCode {
		err = updateAwsLambdaFunctionCode(tenantID, name, d, c)
		if err != nil {
			return diag.FromErr(err)
		}
	}

	// Read the latest state.
	diags := resourceAwsLambdaFunctionRead(ctx, d, m)
	log.Printf("[TRACE] resourceAwsLambdaFunctionUpdate(%s, %s): end", tenantID, name)
	return diags
}

// DELETE resource
func resourceAwsLambdaFunctionDelete(ctx context.Context, d *schema.ResourceData, m interface{}) diag.Diagnostics {

	// Parse the identifying attributes
	id := d.Id()
	tenantID, name, err := parseAwsLambdaFunctionIdParts(id)
	if err != nil {
		return diag.FromErr(err)
	}
	log.Printf("[TRACE] resourceAwsLambdaFunctionDelete(%s, %s): start", tenantID, name)

	// Delete the function.
	c := m.(*duplosdk.Client)
	clientErr := c.LambdaFunctionDelete(tenantID, name)
	if clientErr != nil {
		if clientErr.Status() == 404 {
			return nil
		}
		return diag.Errorf("Unable to delete tenant %s lambda function '%s': %s", tenantID, name, clientErr)
	}

	// Wait up to 60 seconds for Duplo to delete the function.
	diag := waitForResourceToBeMissingAfterDelete(ctx, d, "lambda function", id, func() (interface{}, duplosdk.ClientError) {
		return c.LambdaFunctionGet(tenantID, name)
	})
	if diag != nil {
		return diag
	}

	log.Printf("[TRACE] resourceAwsLambdaFunctionDelete(%s, %s): end", tenantID, name)
	return nil
}

func parseAwsLambdaFunctionIdParts(id string) (tenantID, name string, err error) {
	idParts := strings.SplitN(id, "/", 2)
	if len(idParts) == 2 {
		tenantID, name = idParts[0], idParts[1]
	} else {
		err = fmt.Errorf("invalid resource ID: %s", id)
	}
	return
}

func flattenAwsLambdaConfiguration(d *schema.ResourceData, duplo *duplosdk.DuploLambdaConfiguration) {
	d.Set("fullname", duplo.FunctionName)
	d.Set("arn", duplo.FunctionArn)
	d.Set("role", duplo.Role)
	d.Set("description", duplo.Description)
	d.Set("last_modified", duplo.LastModified)
	d.Set("source_code_hash", duplo.CodeSha256)
	d.Set("source_code_size", duplo.CodeSize)
	d.Set("memory_size", duplo.MemorySize)
	d.Set("timeout", duplo.Timeout)
	d.Set("handler", duplo.Handler)
	d.Set("version", duplo.Version)
	d.Set("layers", duplo.Layers)
	d.Set("ephemeral_storage", duplo.EphemeralStorage.Size)
	if duplo.Runtime != nil {
		d.Set("runtime", duplo.Runtime.Value)
	}
	if duplo.PackageType != nil {
		d.Set("package_type", duplo.PackageType.Value)
	}
	d.Set("environment", flattenAwsLambdaEnvironment(duplo.Environment))
	if duplo.TracingConfig != nil {
		d.Set("tracing_config", []interface{}{
			map[string]interface{}{
				"mode": string(duplo.TracingConfig.Mode.Value),
			},
		})
	}
}

func flattenAwsLambdaEnvironment(environment *duplosdk.DuploLambdaEnvironment) []interface{} {
	env := []interface{}{}

	if environment != nil && environment.Variables != nil && len(environment.Variables) > 0 {
		vars := map[string]interface{}{}
		for k, v := range environment.Variables {
			vars[k] = v
		}
		env = []interface{}{map[string]interface{}{"variables": vars}}
	}

	return env
}

func expandAwsLambdaEnvironment(environment map[string]interface{}) *duplosdk.DuploLambdaEnvironment {
	var env *duplosdk.DuploLambdaEnvironment = nil

	if environment != nil {
		if v, ok := environment["variables"]; ok && v != nil && len(v.(map[string]interface{})) > 0 {
			env = &duplosdk.DuploLambdaEnvironment{Variables: map[string]string{}}
			for k, v := range v.(map[string]interface{}) {
				if v == nil {
					env.Variables[k] = ""
				} else {
					env.Variables[k] = v.(string)
				}
			}
		}
	}

	return env
}

func expandAwsLambdaTags(d *schema.ResourceData) map[string]string {
	tags := map[string]string{}
	if v, ok := d.GetOk("tags"); ok && v != nil && len(v.(map[string]interface{})) > 0 {
		for k, v := range v.(map[string]interface{}) {
			if v == nil {
				tags[k] = ""
			} else {
				tags[k] = v.(string)
			}
		}
	}
	return tags
}

func updateAwsLambdaFunctionConfig(tenantID, name string, d *schema.ResourceData, c *duplosdk.Client) error {
	log.Printf("[TRACE] updateAwsLambdaFunctionConfig(%s): start", name)
	rq := duplosdk.DuploLambdaConfigurationRequest{
		FunctionName: d.Get("fullname").(string),
		Handler:      d.Get("handler").(string),
		Description:  d.Get("description").(string),
		Timeout:      d.Get("timeout").(int),
		MemorySize:   d.Get("memory_size").(int),
		Tags:         expandAwsLambdaTags(d),
	}

	if v, ok := getAsStringArray(d, "layers"); ok && v != nil {
		rq.Layers = v
	}

	// Handle the package type
	if getPackageType(d) == "Zip" {
		rq.Handler = d.Get("handler").(string)
		if v, ok := d.GetOk("runtime"); ok && v != nil && v.(string) != "" {
			rq.Runtime = &duplosdk.DuploStringValue{Value: v.(string)}
		}
	}

	if v, ok := d.GetOk("tracing_config"); ok && len(v.([]interface{})) > 0 && v.([]interface{})[0] != nil {
		rq.TracingConfig = &duplosdk.DuploLambdaTracingConfig{
			Mode: duplosdk.DuploStringValue{Value: v.([]interface{})[0].(map[string]interface{})["mode"].(string)},
		}

	}
	environment, err := getOptionalBlockAsMap(d, "environment")
	if err != nil {
		return err
	}
	rq.Environment = expandAwsLambdaEnvironment(environment)

	err = c.LambdaFunctionUpdateConfiguration(tenantID, &rq)

	// TODO: Wait for the changes to be applied.
	log.Printf("[TRACE] updateAwsLambdaFunctionConfig(%s): end", name)
	return err
}

func updateAwsLambdaFunctionCode(tenantID, name string, d *schema.ResourceData, c *duplosdk.Client) error {
	log.Printf("[TRACE] updateAwsLambdaFunctionCode(%s): start", name)
	rq := duplosdk.DuploLambdaUpdateRequest{
		FunctionName: d.Get("fullname").(string),
	}

	// Handle the package type
	packageType := getPackageType(d)
	if packageType == "Zip" {
		rq.S3Bucket = d.Get("s3_bucket").(string)
		rq.S3Key = d.Get("s3_key").(string)
	} else if packageType == "Image" {
		rq.ImageURI = d.Get("image_uri").(string)
	}
	err := c.LambdaFunctionUpdate(tenantID, &rq)

	// TODO: Wait for the changes to be applied.
	log.Printf("[TRACE] updateAwsLambdaFunctionCode(%s): end", name)
	return err
}

func getPackageType(d *schema.ResourceData) (packageType string) {
	packageType = "Zip"
	if v, ok := d.GetOk("package_type"); ok && v != nil && v.(string) != "" {
		packageType = v.(string)
	}
	return
}

func needsAwsLambdaFunctionCodeUpdate(d *schema.ResourceData) bool {
	return d.HasChange("s3_bucket") ||
		d.HasChange("s3_key") ||
		d.HasChange("image_uri")
}

func needsAwsLambdaFunctionConfigUpdate(d *schema.ResourceData) bool {
	return d.HasChange("handler") ||
		d.HasChange("runtime") ||
		d.HasChange("description") ||
		d.HasChange("timeout") ||
		d.HasChange("memory_size") ||
		d.HasChange("environment") ||
		d.HasChange("tags") ||
<<<<<<< HEAD
		d.HasChange("layers") ||
		d.HasChange("ephemeral_storage")
=======
		d.HasChange("tracing_config") ||
		d.HasChange("layers")
>>>>>>> e4f69e4a
}<|MERGE_RESOLUTION|>--- conflicted
+++ resolved
@@ -570,11 +570,5 @@
 		d.HasChange("memory_size") ||
 		d.HasChange("environment") ||
 		d.HasChange("tags") ||
-<<<<<<< HEAD
-		d.HasChange("layers") ||
-		d.HasChange("ephemeral_storage")
-=======
-		d.HasChange("tracing_config") ||
 		d.HasChange("layers")
->>>>>>> e4f69e4a
 }