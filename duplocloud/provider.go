--- conflicted
+++ resolved
@@ -201,15 +201,8 @@
 			"duplocloud_azure_cosmos_db_container":                     resourceAzureCosmosDBContainer(),
 			"duplocloud_azure_postgresql_flexible_database_v2":         resourceAzurePostgresqlFlexibleDatabaseV2(),
 			"duplocloud_azure_postgresql_flexible_db_ad_administrator": resourceAzurePostgresqlFlexibleDatabaseAD(),
-<<<<<<< HEAD
-=======
-			"duplocloud_gcp_pubsub_subscription":                       resourceGCPPubSubSubscription(),
-			"duplocloud_aws_tag":                                       resourceAwsCustomTag(),
-			"duplocloud_aws_target_group_target_register":              resourceAwsTargetGroupTargetRegister(),
-			"duplocloud_aws_cloudfront_function":                       resourceAwsCloudfrontFunction(),
 			"duplocloud_ecache_global_datastore":                       resourceDuploEcacheGlobalDatastore(),
 			"duplocloud_ecache_associate_global_secondary_cluster":     resourceDuploEcacheReplicationGroup(),
->>>>>>> 58909e9c
 		},
 		DataSourcesMap: map[string]*schema.Resource{
 			"duplocloud_admin_aws_credentials":      dataSourceAdminAwsCredentials(),
