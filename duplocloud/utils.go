package duplocloud

import (
	"context"
	"encoding/base64"
	"encoding/json"
	"fmt"
	"log"
	"math"
	"reflect"
	"regexp"
	"sort"
	"strconv"
	"strings"
	"terraform-provider-duplocloud/duplosdk"
	"time"
	"unicode"

	"github.com/hashicorp/terraform-plugin-sdk/v2/diag"
	"github.com/hashicorp/terraform-plugin-sdk/v2/helper/retry"
	"github.com/hashicorp/terraform-plugin-sdk/v2/helper/schema"
	"github.com/hashicorp/terraform-plugin-sdk/v2/helper/structure"
	"github.com/hashicorp/terraform-plugin-sdk/v2/helper/validation"
)

const (
	MAX_DUPLO_NO_HYPHEN_LENGTH          = len("duplo")
	MAX_DUPLO_LENGTH                    = len("duplo-")
	MAX_DUPLOSERVICES_LENGTH            = len("duploservices-1234567890ab-")
	MAX_DUPLOSERVICES_AND_SUFFIX_LENGTH = len("duploservices-1234567890ab--1234567890ab")
	RDS_DOCUMENT_DB_ENGINE              = 13
	GCP_CLOUD                           = 3
)

// Utility function to make a single schema element computed.
// Does not handle nested schema elements.
func makeSchemaComputed(el *schema.Schema) {
	el.Computed = true
	el.Required = false
	el.ForceNew = false
	el.Optional = false
	el.MaxItems = 0
	el.MinItems = 0
	el.Default = nil
	el.ValidateDiagFunc = nil
	el.ValidateFunc = nil
	el.DiffSuppressFunc = nil
	el.StateFunc = nil
	el.DefaultFunc = nil

	switch el.Elem.(type) {
	case *schema.Resource:
		for _, subel := range el.Elem.(*schema.Resource).Schema {
			makeSchemaComputed(subel)
		}
	default:
	}
}

// Utility function to convert the `from` interface to a JSON encoded string `field` in the `to` map.
func toJsonStringField(field string, from interface{}, to map[string]interface{}) {
	if json, err := json.Marshal(from); err == nil {
		to[field] = string(json)
	} else {
		log.Printf("[DEBUG] mapToJsonStringField: failed to serialize %s to JSON: %s", field, err)
	}
}

// Utility function to convert the `from` interface to a JSON encoded string `field`.
func toJsonStringState(field string, from interface{}, to *schema.ResourceData) {
	var err error
	var encoded []byte

	if encoded, err = json.Marshal(from); err == nil {
		err = to.Set(field, string(encoded))
	}

	if err != nil {
		log.Printf("[DEBUG] toJsonStringState: failed to serialize %s to JSON: %s", field, err)
	}
}

// Many kubernetes resources require a name to be a valid DNS subdomain, as defined in RFC 1123.
//
//nolint:staticcheck // TF needs to provide newer versions of these functions.
func ValidateDnsSubdomainRFC1123() schema.SchemaValidateFunc {
	return validation.All(
		validation.StringLenBetween(1, 253),
		validation.StringMatch(regexp.MustCompile(`^[a-z0-9.-]*$`), "Invalid Kubernetes configmap name"),
		validation.StringMatch(regexp.MustCompile(`^[a-z0-9]`), "Invalid Kubernetes configmap name"),
		validation.StringMatch(regexp.MustCompile(`[a-z0-9]$`), "Invalid Kubernetes configmap name"),
		validation.StringNotInSlice([]string{".."}, true),
	)
}

// ValidateJSONObjectString performs validation of a string that is supposed to be a JSON object.
func ValidateJSONArrayString(v interface{}, k string) (ws []string, errors []error) {
	// IAM Policy documents need to be valid JSON, and pass legacy parsing
	value := v.(string)
	if len(value) < 1 {
		errors = append(errors, fmt.Errorf("%q contains invalid JSON", k))
		return
	}
	if value[:1] != "[" {
		errors = append(errors, fmt.Errorf("%q contains invalid JSON", k))
		return
	}
	if _, err := structure.NormalizeJsonString(v); err != nil {
		errors = append(errors, fmt.Errorf("%q contains an invalid JSON: %s", k, err))
	}
	return
}

// ValidateJSONObjectString performs validation of a string that is supposed to be a JSON object.
func ValidateJSONObjectString(v interface{}, k string) (ws []string, errors []error) {
	// IAM Policy documents need to be valid JSON, and pass legacy parsing
	value := v.(string)
	if len(value) < 1 {
		errors = append(errors, fmt.Errorf("%q contains invalid JSON", k))
		return
	}
	if value[:1] != "{" {
		errors = append(errors, fmt.Errorf("%q contains invalid JSON", k))
		return
	}
	if _, err := structure.NormalizeJsonString(v); err != nil {
		errors = append(errors, fmt.Errorf("%q contains an invalid JSON: %s", k, err))
	}
	return
}

func tagsSchema() *schema.Schema {
	return &schema.Schema{
		Type:     schema.TypeMap,
		Optional: true,
		Elem:     &schema.Schema{Type: schema.TypeString},
	}
}

//nolint:deadcode,unused // utility function
func tagsSchemaForceNew() *schema.Schema {
	return &schema.Schema{
		Type:     schema.TypeMap,
		Optional: true,
		ForceNew: true,
		Elem:     &schema.Schema{Type: schema.TypeString},
	}
}

func tagsSchemaComputed() *schema.Schema {
	return &schema.Schema{
		Type:     schema.TypeMap,
		Computed: true,
		Elem:     &schema.Schema{Type: schema.TypeString},
	}
}

// awsTagsKeyValueSchema returns a Terraform schema to represent list of AWS tags.
//
//nolint:deadcode,unused // utility function
func awsTagsKeyValueSchemaComputed() *schema.Schema {
	return &schema.Schema{
		Type:     schema.TypeList,
		Computed: true,
		Elem: &schema.Resource{
			Schema: map[string]*schema.Schema{
				"key": {
					Type:     schema.TypeString,
					Required: true,
				},
				"value": {
					Type:     schema.TypeString,
					Required: true,
				},
			},
		},
	}
}

// awsTagsKeyValueSchema returns a Terraform schema to represent list of AWS tags.
//
//nolint:deadcode,unused // utility function
func awsTagsKeyValueSchema() *schema.Schema {
	return &schema.Schema{
		Type:     schema.TypeList,
		Optional: true,
		MaxItems: 50,
		Elem: &schema.Resource{
			Schema: map[string]*schema.Schema{
				"key": {
					Type:         schema.TypeString,
					Required:     true,
					ValidateFunc: validation.StringLenBetween(1, 128),
				},
				"value": {
					Type:         schema.TypeString,
					Required:     true,
					ValidateFunc: validation.StringLenBetween(0, 256),
				},
			},
		},
	}
}

// KeyValueSchema returns a Terraform schema to represent a key value pair
func KeyValueSchema() *schema.Resource {
	return &schema.Resource{
		Schema: map[string]*schema.Schema{
			"key": {
				Type:     schema.TypeString,
				Required: true,
			},
			"value": {
				Type:     schema.TypeString,
				Required: true,
			},
		},
	}
}

func DynamoDbV2TagSchema() *schema.Resource {
	return &schema.Resource{
		Schema: map[string]*schema.Schema{
			"key": {
				Type:     schema.TypeString,
				Required: true,
			},
			"value": {
				Type:     schema.TypeString,
				Required: true,
			},
			"delete_tag": {
				Type:     schema.TypeBool,
				Optional: true,
				Default:  false,
			},
		},
	}
}

// CustomDataExSchema returns a Terraform schema to represent a key value pair with a type
func CustomDataExSchema() *schema.Resource {
	return &schema.Resource{
		Schema: map[string]*schema.Schema{
			"key": {
				Type:     schema.TypeString,
				Required: true,
			},
			"type": {
				Type:     schema.TypeString,
				Optional: true,
			},
			"value": {
				Type:     schema.TypeString,
				Required: true,
			},
		},
	}
}

func keyValueToState(fieldName string, duploObjects *[]duplosdk.DuploKeyStringValue) []interface{} {
	if duploObjects != nil {
		input, _ := json.Marshal(&duploObjects)
		log.Printf("[TRACE] duplokeyValueToState[%s] ******** INPUT <= %s", fieldName, input)

		output := make([]interface{}, len(*duploObjects))
		for i, duploObject := range *duploObjects {
			jo := make(map[string]interface{})
			jo["key"] = duploObject.Key
			jo["value"] = duploObject.Value
			output[i] = jo
		}
		dump, _ := json.Marshal(output)
		log.Printf("[TRACE] duplokeyValueToState[%s] ******** OUTPUT => %s", fieldName, dump)
		return output
	}

	log.Printf("[TRACE] duplokeyValueToState[%s] ******** EMPTY INPUT", fieldName)
	return make([]interface{}, 0)
}

func keyValueFromState(fieldName string, d *schema.ResourceData) *[]duplosdk.DuploKeyStringValue {
	var ary []duplosdk.DuploKeyStringValue

	if v, ok := d.GetOk(fieldName); ok && v != nil && len(v.([]interface{})) > 0 {
		kvs := v.([]interface{})
		log.Printf("[TRACE] duploKeyValueFromState ********: found %s", fieldName)
		ary = make([]duplosdk.DuploKeyStringValue, 0, len(kvs))
		for _, raw := range kvs {
			kv := raw.(map[string]interface{})
			ary = append(ary, duplosdk.DuploKeyStringValue{
				Key:   kv["key"].(string),
				Value: kv["value"].(string),
			})
		}
	}

	return &ary
}

func customDataExToState(fieldName string, duploObjects *[]duplosdk.DuploCustomDataEx) []interface{} {
	if duploObjects != nil {
		input, _ := json.Marshal(&duploObjects)
		log.Printf("[TRACE] customDataExToState[%s] ******** INPUT <= %s", fieldName, input)

		output := make([]interface{}, len(*duploObjects))
		for i, duploObject := range *duploObjects {
			jo := make(map[string]interface{})
			jo["key"] = duploObject.Key
			jo["type"] = duploObject.Type
			jo["value"] = duploObject.Value
			output[i] = jo
		}
		dump, _ := json.Marshal(output)
		log.Printf("[TRACE] customDataExToState[%s] ******** OUTPUT => %s", fieldName, dump)
		return output
	}

	log.Printf("[TRACE] customDataExToState[%s] ******** EMPTY INPUT", fieldName)
	return make([]interface{}, 0)
}

func keyValueToMap(list *[]duplosdk.DuploKeyStringValue) map[string]interface{} {
	result := map[string]interface{}{}
	if list != nil {
		for _, item := range *list {
			result[item.Key] = item.Value
		}
	}
	return result
}

func keyValueFromMap(d map[string]interface{}) *[]duplosdk.DuploKeyStringValue {
	list := make([]duplosdk.DuploKeyStringValue, 0, len(d))

	for k, v := range d {
		list = append(list, duplosdk.DuploKeyStringValue{
			Key:   k,
			Value: v.(string),
		})
	}

	return &list
}

func keyValueFromStateList(fieldName string, d map[string]interface{}) *[]duplosdk.DuploKeyStringValue {
	var ary []duplosdk.DuploKeyStringValue

	if v, ok := d[fieldName]; ok && v != nil && len(v.([]interface{})) > 0 {
		kvs := v.([]interface{})
		log.Printf("[TRACE] duploKeyValueFromMap ********: found %s", fieldName)
		ary = make([]duplosdk.DuploKeyStringValue, 0, len(kvs))
		for _, raw := range kvs {
			kv := raw.(map[string]interface{})
			ary = append(ary, duplosdk.DuploKeyStringValue{
				Key:   kv["key"].(string),
				Value: kv["value"].(string),
			})
		}
	}

	return &ary
}

// FilterSchema returns a Terraform schema to represent a filter
func FilterSchema() *schema.Schema {
	return &schema.Schema{
		Type:     schema.TypeSet,
		Optional: true,
		Elem: &schema.Resource{
			Schema: map[string]*schema.Schema{
				"name": {
					Type:     schema.TypeString,
					Required: true,
				},
				"value": {
					Type:     schema.TypeString,
					Required: true,
				},
			},
		},
	}
}

// FiltersSchema returns a Terraform schema to represent a set of filters
func FiltersSchema() *schema.Schema {
	return &schema.Schema{
		Type:     schema.TypeSet,
		Optional: true,
		Elem: &schema.Resource{
			Schema: map[string]*schema.Schema{
				"name": {
					Type:     schema.TypeString,
					Required: true,
				},
				"values": {
					Type:     schema.TypeString,
					Required: true,
					Elem: &schema.Schema{
						Type: schema.TypeString,
					},
				},
			},
		},
	}
}

// Utility function to return a pointer to a single valid (but optional) resource data block.
func getOptionalBlock(data *schema.ResourceData, key string) (*interface{}, error) {
	var value *interface{}

	if v, ok := data.GetOk(key); ok {
		x := v.([]interface{})

		if len(x) == 1 {
			if x[0] == nil {
				return nil, fmt.Errorf("at least one field is expected inside %s", key)
			}
			value = &x[0]
		}
	}

	return value, nil
}

// Utility function to return a pointer to a single valid (but optional) resource data block as a map.
func getOptionalBlockAsMap(data *schema.ResourceData, key string) (map[string]interface{}, error) {
	block, err := getOptionalBlock(data, key)
	if block == nil || err != nil {
		return nil, err
	}
	return (*block).(map[string]interface{}), nil
}

// Utility function to return a pointer to a single valid (but optional) resource data block.
func getOptionalNestedBlock(d map[string]interface{}, key string) (*interface{}, error) {
	var value *interface{}

	if v, ok := d[key]; ok {
		x := v.([]interface{})

		if len(x) == 1 {
			if x[0] == nil {
				return nil, fmt.Errorf("at least one field is expected inside %s", key)
			}
			value = &x[0]
		}
	}

	return value, nil
}

// Utility function to return a pointer to a single valid (but optional) resource data block as a map.
func getOptionalNestedBlockAsMap(d map[string]interface{}, key string) (map[string]interface{}, error) {
	block, err := getOptionalNestedBlock(d, key)
	if block == nil || err != nil {
		return nil, err
	}
	return (*block).(map[string]interface{}), nil
}

func getAsStringArray(data *schema.ResourceData, key string) (*[]string, bool) {
	var ok bool
	var result []string
	var v interface{}

	if v, ok = data.GetOk(key); ok && v != nil {
		list := v.([]interface{})
		result = make([]string, len(list))
		for i, el := range list {
			result[i] = el.(string)
		}
	}

	return &result, ok
}

// Utiliy function to return a filtered list of tenant metadata, given the selected keys.
func selectKeyValuesFromMap(metadata *[]duplosdk.DuploKeyStringValue, keys map[string]interface{}) *[]duplosdk.DuploKeyStringValue {
	settings := make([]duplosdk.DuploKeyStringValue, 0, len(keys))
	for _, kv := range *metadata {
		if _, ok := keys[kv.Key]; ok {
			settings = append(settings, kv)
		}
	}

	return &settings
}

// Utiliy function to return a filtered list of tenant metadata, given the selected keys.
func selectKeyValues(metadata *[]duplosdk.DuploKeyStringValue, keys []string) *[]duplosdk.DuploKeyStringValue {
	specified := map[string]interface{}{}
	for _, k := range keys {
		specified[k] = struct{}{}
	}

	return selectKeyValuesFromMap(metadata, specified)
}

// Internal function used to re-order key value pairs
//
//nolint:deadcode,unused // utility function
func reorderKeyValues(pairs []interface{}) {

	// Re-order environment variables to a canonical order.
	sort.SliceStable(pairs, func(i, j int) bool {
		mi := pairs[i].(map[string]interface{})
		mj := pairs[j].(map[string]interface{})

		// Get both name keys, fall back on an empty string.
		si := ""
		sj := ""
		if v, ok := mi["key"]; ok && !isInterfaceNil(v) {
			si = v.(string)
		}
		if v, ok := mj["key"]; ok && !isInterfaceNil(v) {
			sj = v.(string)
		}

		// Compare the two.
		return si < sj
	})
}

func getStringArray(data map[string]interface{}, key string) (*[]string, bool) {
	var ok bool
	var result []string
	var v interface{}

	if v, ok = data[key]; ok && v != nil {
		list := v.([]interface{})
		result = make([]string, len(list))
		for i, el := range list {
			result[i] = el.(string)
		}
	}

	return &result, ok
}

func waitForResourceToBeMissingAfterDelete(ctx context.Context, d *schema.ResourceData, kind string, id string, get func() (interface{}, duplosdk.ClientError)) diag.Diagnostics {
	err := retry.RetryContext(ctx, d.Timeout("delete"), func() *retry.RetryError {
		resp, errget := get()

		if errget != nil {
			if errget.Status() == 404 || errget.Status() == 400 {
				return nil
			}

			return retry.NonRetryableError(fmt.Errorf("error getting %s '%s': %s", kind, id, errget))
		}

		if !isInterfaceNil(resp) {
			return retry.RetryableError(fmt.Errorf("expected %s '%s' to be missing, but it still exists", kind, id))
		}

		return nil
	})
	if err != nil {
		return diag.Errorf("error deleting %s '%s': %s", kind, id, err)
	}
	return nil
}

func waitForResourceToBePresentAfterCreate(ctx context.Context, d *schema.ResourceData, kind string, id string, get func() (interface{}, duplosdk.ClientError)) diag.Diagnostics {
	err := retry.RetryContext(ctx, d.Timeout("create"), func() *retry.RetryError {
		resp, errget := get()

		if errget != nil {
			if errget.Status() == 404 {
				return retry.RetryableError(fmt.Errorf("expected %s '%s' to be retrieved, but got a 404", kind, id))
			}

			return retry.NonRetryableError(fmt.Errorf("error getting %s '%s': %s", kind, id, errget))
		}

		if isInterfaceNil(resp) {
			return retry.RetryableError(fmt.Errorf("expected %s '%s' to be retrieved, but got: nil", kind, id))
		}

		return nil
	})
	if err != nil {
		return diag.Errorf("error creating %s '%s': %s", kind, id, err)
	}
	return nil
}

/*
func waitForResourceToBePresentAfterUpdate(

		ctx context.Context,
		d *schema.ResourceData,
		resourceType string,
		resourceId string,
		getResource func() (interface{}, duplosdk.ClientError)) diag.Diagnostics {
		err := retry.RetryContext(ctx, d.Timeout("update"), func() *retry.RetryError {
			resource, errGet := getResource()

			if errGet != nil {
				if errGet.Status() == 404 {
					s := "expected %s '%s' to be present after update, but got a 404"
					e := fmt.Errorf(s, resourceType, resourceId)
					return retry.RetryableError(e)
				}

				s := "error retrieving %s '%s': %s"
				e := fmt.Errorf(s, resourceType, resourceId, errGet)
				return retry.NonRetryableError(e)
			}

			if isInterfaceNil(resource) {
				s := "expected %s '%s' to be present after update, but got: nil"
				e := fmt.Errorf(s, resourceType, resourceId)
				return retry.RetryableError(e)
			}

			return nil
		})
		if err != nil {
			return diag.Errorf("error updating %s '%s': %s", resourceType, resourceId, err)
		}
		return nil
	}
*/
func isInterfaceNil(v interface{}) bool {
	return v == nil || (reflect.ValueOf(v).Kind() == reflect.Ptr && reflect.ValueOf(v).IsNil())
}

func isInterfaceNilOrEmptySlice(v interface{}) bool {
	if isInterfaceNil(v) {
		return true
	}

	slice := reflect.ValueOf(v)
	return slice.Kind() == reflect.Slice && slice.IsValid() && (slice.IsNil() || slice.Len() == 0)
}

func isInterfaceEmptySlice(v interface{}) bool {
	slice := reflect.ValueOf(v)
	return slice.Kind() == reflect.Slice && slice.IsValid() && !slice.IsNil() && slice.Len() == 0
}

//nolint:deadcode,unused // utility function
func isInterfaceEmptyMap(v interface{}) bool {
	emap := reflect.ValueOf(v)
	return emap.Kind() == reflect.Map && emap.IsValid() && !emap.IsNil() && emap.Len() == 0
}

func isInterfaceNilOrEmptyMap(v interface{}) bool {
	if isInterfaceNil(v) {
		return true
	}

	emap := reflect.ValueOf(v)
	return emap.Kind() == reflect.Map && emap.IsValid() && (emap.IsNil() || emap.Len() == 0)
}

// Internal function to check if a given encoded JSON value represents a valid JSON object array.
func validateJsonObjectArray(key string, value string) (ws []string, errors []error) {
	result := []map[string]interface{}{}
	err := json.Unmarshal([]byte(value), &result)
	if err != nil {
		errors = append(errors, fmt.Errorf("%s is invalid: %s", key, err))
	}
	return
}

// Internal function to convert map keys from lower camel-case to upper camel-case.
//   - Adds an upper camel-case entry for each lower camel-case entry, unless the upper exists already.
//   - Removes any lower camel-case entry.
//   - Never overwrites any existing upper camel-case keys.
func makeMapUpperCamelCase(m map[string]interface{}) {
	for k := range m {

		// Only convert lowercase entries.
		if unicode.IsLower([]rune(k)[0]) {
			//nolint:staticcheck // SA1019 ignore this!
			upper := strings.Title(k)

			// Add the upper camel-case entry, if it doesn't exist.
			if _, ok := m[upper]; !ok {
				m[upper] = m[k]
			}

			// Remove the lower camel-case entry.
			delete(m, k)
		}
	}
}

// Internal function to reduce empty or nil map entries.
func reduceNilOrEmptyMapEntries(m map[string]interface{}) {
	for k, v := range m {
		if isInterfaceNil(v) || isInterfaceNilOrEmptyMap(v) || isInterfaceNilOrEmptySlice(v) {
			delete(m, k)
		}
	}
}

func waitForResourceWithStatusDone(ctx context.Context, d *schema.ResourceData, kind string, id string, get func() (bool, duplosdk.ClientError)) diag.Diagnostics {
	err := retry.RetryContext(ctx, d.Timeout(kind), func() *retry.RetryError {
		status, errget := get()

		if errget != nil {
			if errget.Status() == 404 {
				return nil
			}

			return retry.NonRetryableError(fmt.Errorf("error getting %s '%s': %s", kind, id, errget))
		}
		// return nil if we want to complete wait
		if !status {
			return retry.RetryableError(fmt.Errorf("expected %s '%s' to be missing, but it still exists", kind, id))
		}

		return nil
	})
	if err != nil {
		return diag.Errorf("error deleting %s '%s': %s", kind, id, err)
	}
	return nil
}

func flattenStringMap(duplo map[string]string) map[string]interface{} {
	m := map[string]interface{}{}
	for k, v := range duplo {
		m[k] = v
	}
	return m
}

func flattenGcpLabels(d *schema.ResourceData, duplo map[string]string) {
	duploManagedLabels := []string{"duplo-allow-public-access", "duplo-encryption"}
	mp := flattenStringMap(duplo)
	for _, v := range duploManagedLabels {
		delete(mp, v)
	}
	duplo = map[string]string{}
	for k, v := range mp {
		duplo[k] = v.(string)
	}
	d.Set("labels", flattenStringMap(duplo))
}

func flattenIPAddress(d *schema.ResourceData, ipAddresses []string) {
	ips := make([]interface{}, 0, len(ipAddresses))
	for _, v := range ipAddresses {
		ips = append(ips, v)
	}

	d.Set("ip_address", ips)
}

func expandAsStringMap(fieldName string, d *schema.ResourceData) map[string]string {
	m := map[string]string{}

	if v, ok := d.GetOk(fieldName); ok && v != nil && len(v.(map[string]interface{})) > 0 {
		for k, v := range v.(map[string]interface{}) {
			if v == nil {
				m[k] = ""
			} else {
				m[k] = v.(string)
			}
		}
	} else {
		return nil
	}

	return m
}

func fieldToStringMap(fieldName string, d map[string]interface{}) map[string]string {
	m := map[string]string{}

	if v, ok := d[fieldName]; ok && v != nil && len(v.(map[string]interface{})) > 0 {
		for k, v := range v.(map[string]interface{}) {
			if v == nil {
				m[k] = ""
			} else {
				m[k] = v.(string)
			}
		}
	}

	return m
}

func errorsToDiagnostics(prefix string, errors []error) diag.Diagnostics {
	if len(errors) == 0 {
		return nil
	}

	diags := make(diag.Diagnostics, 0, len(errors))
	for i := range errors {
		diags = append(diags, diag.Diagnostic{
			Severity: diag.Error,
			Summary:  fmt.Sprintf("%s%s", prefix, errors[i]),
		})
	}
	return diags
}

func flattenStringList(list []string) []interface{} {
	vs := make([]interface{}, 0, len(list))
	for _, v := range list {
		vs = append(vs, v)
	}
	return vs
}

func flattenStringSet(list []string) *schema.Set {
	return schema.NewSet(schema.HashString, flattenStringList(list))
}

func objectMapToStringMap(rm map[string]interface{}) map[string]string {
	result := map[string]string{}
	for k, v := range rm {
		switch assertedValue := v.(type) {
		case string:
			result[k] = assertedValue
		default:
			// Make a best effort to coerce into a string, even if underlying type is not a string
			log.Printf("[DEBUG] non-string value encountered for key '%s' while converting object map to string map", k)
			result[k] = fmt.Sprintf("%v", assertedValue)
		}
	}
	return result
}

func expandStringList(configured []interface{}) []string {
	vs := make([]string, 0, len(configured))
	for _, v := range configured {
		val, ok := v.(string)
		if ok && val != "" {
			vs = append(vs, v.(string))
		}
	}
	return vs
}

func expandStringSet(configured *schema.Set) []string {
	return expandStringList(configured.List())
}

func CaseDifference(_, old, new string, _ *schema.ResourceData) bool {
	return strings.EqualFold(old, new)
}

func HashStringIgnoreCase(v interface{}) int {
	return schema.HashString(strings.ToLower(v.(string)))
}

func Base64EncodeIfNot(data string) string {
	// Check whether the data is already Base64 encoded; don't double-encode
	if base64IsEncoded(data) {
		return data
	}
	// data has not been encoded encode and return
	return base64.StdEncoding.EncodeToString([]byte(data))
}

func base64IsEncoded(data string) bool {
	_, err := base64.StdEncoding.DecodeString(data)
	return err == nil
}

func DuploManagedAzureTags() []string {
	return []string{"TENANT_NAME", "TENANT_ID", "duplo-project", "duplo_creation_time", "duplo_sync_vm", "owner", "duplo_aaddomainjoin", "duplo_domainjoin", "duplo_associated_nic_name"}
}

func Contains(s []string, e string) bool {
	for _, a := range s {
		if a == e {
			return true
		}
	}
	return false
}

// Sorts a list of items in a comma-delimited string
func sortCommaDelimitedString(commaDelimitedString string) string {
	items := strings.Split(commaDelimitedString, ",")
	sort.Strings(items)
	sortedStringList := strings.Join(items, ",")
	return sortedStringList
}

// DuploKeyStringValues managed by tf and duplo backend
func getExistingDuploKeyStringValues(key string, all *[]duplosdk.DuploKeyStringValue, d *schema.ResourceData) (existing *[]duplosdk.DuploKeyStringValue, existingKeys []string) {
	log.Printf("[TRACE] getExistingDuploKeyStringValues key(%s): start", key)
	specified_key := fmt.Sprintf("specified_%s", key)
	existing = &[]duplosdk.DuploKeyStringValue{}
	existingKeys = []string{}
	if v, ok := getAsStringArray(d, specified_key); ok && v != nil {
		existing = selectKeyValues(all, *v)
		existingKeys = *v
	}
	log.Printf("[TRACE] getExistingDuploKeyStringValues key(%s): end", key)
	return
}

func getNewTagsDuploKeyStringValues(key string, d *schema.ResourceData) (newTags *[]duplosdk.DuploKeyStringValue) {
	log.Printf("[TRACE] getNewTagsDuploKeyStringValues key(%s): start", key)
	specified_key := fmt.Sprintf("specified_%s", key)
	newTags = keyValueFromState(key, d)
	if newTags != nil {
		specified := make([]string, len(*newTags))
		for i, kv := range *newTags {
			specified[i] = kv.Key
		}
		d.Set(specified_key, specified)
	}
	log.Printf("[TRACE] getNewTagsDuploKeyStringValues key(%s): end", key)
	return
}

func selectDuploKeyStringValues(all *[]duplosdk.DuploKeyStringValue, keys []string) *[]duplosdk.DuploKeyStringValue {
	log.Printf("[TRACE] selectDuploKeyStringValues start keys (%s) all (%s) ", keys, all)
	specified := map[string]duplosdk.DuploKeyStringValue{}
	for _, kv := range *all {
		specified[kv.Key] = kv
	}
	existing := make([]duplosdk.DuploKeyStringValue, 0, len(keys))
	for _, key := range keys {
		if kv, ok := specified[key]; ok {
			existing = append(existing, kv)
		}
	}
	log.Printf("[TRACE] selectDuploKeyStringValues keys (%s) state keyVals (%s) end", keys, existing)
	return &existing
}

func getDeletedKeysDuploKeyStringValue(newTags *[]duplosdk.DuploKeyStringValue, existing *[]duplosdk.DuploKeyStringValue, existingKeys []string) (deletedKeys []string) {
	log.Printf("[TRACE] getDeletedKeysDuploKeyStringValue : start")
	present := map[string]struct{}{}
	if newTags != nil {
		for _, kv := range *newTags {
			present[kv.Key] = struct{}{}
		}
	}
	// Finally, delete any keys that are no longer present.
	deletedKeys = []string{}
	if existing != nil {
		if newTags == nil {
			// no existing keys all deleted by user
			deletedKeys = existingKeys
		} else {
			for _, kv := range *existing {
				if _, ok := present[kv.Key]; !ok {
					deletedKeys = append(deletedKeys, kv.Key)
				}
			}
		}
	}
	log.Printf("[TRACE] getDeletedKeysDuploKeyStringValue end")
	return
}

func getTfManagedChangesDuploKeyStringValue(key string, all *[]duplosdk.DuploKeyStringValue, d *schema.ResourceData) (newTags *[]duplosdk.DuploKeyStringValue, deletedKeys []string) {
	log.Printf("[TRACE] getTfManagedChangesDuploKeyStringValue key(%s): start", key)
	existing, existingKeys := getExistingDuploKeyStringValues(key, all, d)
	newTags = getNewTagsDuploKeyStringValues(key, d)
	deletedKeys = getDeletedKeysDuploKeyStringValue(newTags, existing, existingKeys)
	log.Printf("[TRACE] getTfManagedChangesDuploKeyStringValue key(%s): end", key)
	return
}

func flattenTfManagedDuploKeyStringValues(key string, d *schema.ResourceData, all *[]duplosdk.DuploKeyStringValue) {
	specified_key := fmt.Sprintf("specified_%s", key)
	all_key := fmt.Sprintf("all_%s", key)
	d.Set(all_key, keyValueToState(all_key, all))
	if v, ok := getAsStringArray(d, specified_key); ok && v != nil {
		d.Set(key, keyValueToState(key, selectDuploKeyStringValues(all, *v)))
	} else {
		d.Set(specified_key, make([]interface{}, 0))
	}
}

func conditionalDefault(condition bool, defaultValue interface{}) interface{} {
	if !condition {
		return nil
	}

	return defaultValue
}

func diffSuppressSpecifiedMetadata(k, old, new string, d *schema.ResourceData) bool {
	return old == new
}

func diffSuppressStringCase(k, old, new string, d *schema.ResourceData) bool {
	return strings.EqualFold(old, new)
}

func OctalToNumericInt32(octal string) (int32, error) {
	var result int64
	base := int64(8) // Base for octal numbers

	for i, digit := range octal {
		if digit < '0' || digit > '7' {
			return 0, fmt.Errorf("Invalid octal digit: %c", digit)
		}
		numericDigit := int64(digit - '0')
		result += numericDigit * int64(math.Pow(float64(base), float64(len(octal)-i-1)))
	}

	if result > math.MaxInt32 || result < math.MinInt32 {
		return 0, fmt.Errorf("Octal value overflows int32 range")
	}

	return int32(result), nil
}

func addIfDefined(target interface{}, resourceName string, targetValue interface{}) {
	v := reflect.ValueOf(target).Elem()
	field := v.FieldByName(resourceName)
	if field.IsValid() && field.CanSet() && targetValue != nil {

		val := reflect.ValueOf(targetValue)

		if val.Type().AssignableTo(field.Type()) {
			field.Set(val)
		}
	}
}

<<<<<<< HEAD
func validateDurationBetween(min, max time.Duration, maxFractionDigits int) func(value interface{}, key string) (ws []string, es []error) {
	return func(value interface{}, key string) (ws []string, es []error) {
		// Assert that the input value is a string
		strVal, ok := value.(string)
		if !ok {
			es = append(es, fmt.Errorf("value for key '%s' must be a string", key))
			return
		}

		// Create the regex pattern based on the allowed number of fractional digits
		regexPattern := fmt.Sprintf(`^(\d+)(\.\d{1,%d})?([smh])$`, maxFractionDigits)
		re := regexp.MustCompile(regexPattern)

		// Check if the value matches the expected pattern
		matches := re.FindStringSubmatch(strVal)
		if matches == nil {
			es = append(es, fmt.Errorf("invalid duration format for key '%s', must be in the form of '600s', '10m', '1h', or fractional like '600.%ds'", key, maxFractionDigits))
			return
		}

		// Parse the integer part of the duration
		wholeNumber, err := strconv.Atoi(matches[1])
		if err != nil {
			es = append(es, fmt.Errorf("invalid number in the duration for key '%s'", key))
			return
		}

		// Parse the fractional part, if present
		var fractionalPart float64
		if matches[2] != "" {
			fractionalPart, err = strconv.ParseFloat(matches[2], 64)
			if err != nil {
				es = append(es, fmt.Errorf("invalid fractional part for key '%s'", key))
				return
			}
		}

		// Identify the time unit: seconds, minutes, or hours
		unit := matches[3]
		var totalDuration time.Duration

		// Calculate the total duration in the appropriate unit
		switch unit {
		case "s": // seconds
			totalDuration = time.Duration((float64(wholeNumber) + fractionalPart) * float64(time.Second))
		case "m": // minutes
			totalDuration = time.Duration((float64(wholeNumber) + fractionalPart) * float64(time.Minute))
		case "h": // hours
			totalDuration = time.Duration((float64(wholeNumber) + fractionalPart) * float64(time.Hour))
		default:
			es = append(es, fmt.Errorf("invalid time unit for key '%s', must be 's', 'm', or 'h'", key))
			return
		}

		// Check if the total duration is within the allowed range
		if totalDuration < min || totalDuration > max {
			es = append(es, fmt.Errorf("duration for key '%s' must be between %v and %v", key, min, max))
		}

		return
	}
=======
// max returns the maximum of two integers.
func max(a, b int) int {
	if a > b {
		return a
	}
	return b
>>>>>>> ce62a17d
}<|MERGE_RESOLUTION|>--- conflicted
+++ resolved
@@ -1025,7 +1025,6 @@
 	}
 }
 
-<<<<<<< HEAD
 func validateDurationBetween(min, max time.Duration, maxFractionDigits int) func(value interface{}, key string) (ws []string, es []error) {
 	return func(value interface{}, key string) (ws []string, es []error) {
 		// Assert that the input value is a string
@@ -1087,12 +1086,12 @@
 
 		return
 	}
-=======
+}
+
 // max returns the maximum of two integers.
 func max(a, b int) int {
 	if a > b {
 		return a
 	}
 	return b
->>>>>>> ce62a17d
 }