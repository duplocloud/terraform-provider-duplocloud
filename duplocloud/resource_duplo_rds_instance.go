--- conflicted
+++ resolved
@@ -347,7 +347,7 @@
 			Type:        schema.TypeBool,
 			Optional:    true,
 			Default:     false,
-			ForceNew:    true,
+			//			ForceNew:    true,
 		},
 	}
 }
@@ -734,6 +734,19 @@
 			if insightErr != nil {
 				return diag.FromErr(insightErr)
 
+			}
+		}
+	}
+
+	if d.HasChange("auto_minor_version_upgrade") {
+		obj := duplosdk.DuploAutoMinorUpgrade{}
+		if !isAuroraDB(d) {
+			obj.AutoMinorVersionUpgrade = d.Get("auto_minor_version_upgrade").(bool)
+			obj.DBInstanceIdentifier = identifier
+			obj.ApplyImmediately = true
+			cErr := c.UpdateRDSDBInstanceAutoMinorUpgrade(tenantID, obj)
+			if cErr != nil {
+				return diag.FromErr(cErr)
 			}
 		}
 	}
@@ -986,10 +999,7 @@
 	}
 	jo["enhanced_monitoring"] = duploObject.MonitoringInterval
 	jo["db_name"] = duploObject.DatabaseName
-<<<<<<< HEAD
 	jo["auto_minor_version_upgrade"] = duploObject.AutoMinorVersionUpgrade
-=======
->>>>>>> 1c807251
 	pis := []interface{}{}
 	pi := make(map[string]interface{})
 	pi["enabled"] = duploObject.EnablePerformanceInsights
