terraform {
  required_providers {
    duplocloud = {
<<<<<<< HEAD
      version = "0.11.26" # RELEASE VERSION
=======
      version = "0.11.27" # RELEASE VERSION
>>>>>>> b53f1cec
      source  = "registry.terraform.io/duplocloud/duplocloud"
    }
    aws = {
      version = "~> 3.29.1"
    }
    kubernetes = {
      version = "~> 2.0"
    }
  }
}

provider "duplocloud" {
  // duplo_host = "https://xxx.duplocloud.net"  # you can also set the duplo_host env var
  // duplo_token = ".."                         # please *ONLY* specify using a duplo_token env var (avoid checking secrets into git)
}

variable "plan_id" {
  type    = string
  default = "default"
}

variable "tenant_id" {
  type = string
}

# Use any AWS terraform resource with just-in-time Duplo credentials!
data "duplocloud_tenant_aws_credentials" "test" { tenant_id = var.tenant_id }
provider "aws" {
  # The following credentials are temporary "just in time" credentials created by Duplo.
  access_key = data.duplocloud_tenant_aws_credentials.test.access_key_id
  secret_key = data.duplocloud_tenant_aws_credentials.test.secret_access_key
  token      = data.duplocloud_tenant_aws_credentials.test.session_token
  region     = data.duplocloud_tenant_aws_credentials.test.region
}

# Authenticate to EKS using just-in-time Duplo credentials!
data "duplocloud_eks_credentials" "test" { plan_id = var.plan_id }
data "aws_eks_cluster" "cluster" { name = data.duplocloud_eks_credentials.test.name }
provider "kubernetes" {
  host                   = data.duplocloud_eks_credentials.test.endpoint
  cluster_ca_certificate = base64decode(data.aws_eks_cluster.cluster.certificate_authority[0].data)
  token                  = data.duplocloud_eks_credentials.test.token
}

# Use any Kubernetes resource with just-in-time Duplo credentials!
data "kubernetes_all_namespaces" "allns" {}

output "all-ns" { value = data.kubernetes_all_namespaces.allns.namespaces }

output "eks_creds_name" { value = data.duplocloud_eks_credentials.test.name }
output "eks_creds_endpoint" { value = data.duplocloud_eks_credentials.test.endpoint }
output "eks_creds_region" { value = data.duplocloud_eks_credentials.test.region }

data "duplocloud_k8_config_maps" "test" {
  tenant_id = var.tenant_id
}
output "config_maps" { value = data.duplocloud_k8_config_maps.test.config_maps }
data "duplocloud_k8_config_map" "test" {
  tenant_id = var.tenant_id
  name      = "joetest"
}
output "config_map" { value = jsondecode(data.duplocloud_k8_config_map.test.data) }
resource "duplocloud_k8_config_map" "test" {
  tenant_id = var.tenant_id

  name = "joetest"

  data = jsonencode({ foo = "bar2" })
}<|MERGE_RESOLUTION|>--- conflicted
+++ resolved
@@ -1,11 +1,7 @@
 terraform {
   required_providers {
     duplocloud = {
-<<<<<<< HEAD
-      version = "0.11.26" # RELEASE VERSION
-=======
       version = "0.11.27" # RELEASE VERSION
->>>>>>> b53f1cec
       source  = "registry.terraform.io/duplocloud/duplocloud"
     }
     aws = {
