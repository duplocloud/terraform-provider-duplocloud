package duplocloud

import (
	"context"
	"fmt"
	"log"
	"strconv"
	"strings"
	"terraform-provider-duplocloud/duplosdk"
	"time"

	"github.com/hashicorp/terraform-plugin-sdk/v2/diag"
	"github.com/hashicorp/terraform-plugin-sdk/v2/helper/customdiff"
	"github.com/hashicorp/terraform-plugin-sdk/v2/helper/retry"
	"github.com/hashicorp/terraform-plugin-sdk/v2/helper/schema"
)

func autoscalingGroupSchema() map[string]*schema.Schema {

	awsASGSchema := nativeHostSchema()
	delete(awsASGSchema, "instance_id")
	delete(awsASGSchema, "status")
	delete(awsASGSchema, "identity_role")
	delete(awsASGSchema, "private_ip_address")

	awsASGSchema["instance_count"] = &schema.Schema{
		Description: "The number of instances that should be running in the group.",
		Type:        schema.TypeInt,
		Optional:    true,
		Computed:    true,
	}

	awsASGSchema["min_instance_count"] = &schema.Schema{
		Description: "The minimum size of the Auto Scaling Group.",
		Type:        schema.TypeInt,
		Optional:    true,
		Computed:    true,
	}

	awsASGSchema["max_instance_count"] = &schema.Schema{
		Description: "The maximum size of the Auto Scaling Group.",
		Type:        schema.TypeInt,
		Optional:    true,
		Computed:    true,
	}

	awsASGSchema["use_spot_instances"] = &schema.Schema{
		Description: "Whether or not to use spot instances.",
		Type:        schema.TypeBool,
		Optional:    true,
		ForceNew:    true,
		Default:     false,
	}

	awsASGSchema["max_spot_price"] = &schema.Schema{
		Description: "Maximum price to pay for a spot instance in dollars per unit hour.",
		Type:        schema.TypeString,
		Optional:    true,
		ForceNew:    true,
	}

	awsASGSchema["wait_for_capacity"] = &schema.Schema{
		Description:      "Whether or not to wait until ASG instances to be healthy, after creation.",
		Type:             schema.TypeBool,
		Optional:         true,
		ForceNew:         true,
		Default:          true,
		DiffSuppressFunc: diffSuppressWhenNotCreating,
	}

	awsASGSchema["is_cluster_autoscaled"] = &schema.Schema{
		Description: "Whether or not to enable cluster autoscaler.",
		Type:        schema.TypeBool,
		Optional:    true,
		Computed:    true,
		ForceNew:    true,
	}

	awsASGSchema["can_scale_from_zero"] = &schema.Schema{
		Description: "Whether or not ASG should leverage duplocloud's scale from 0 feature",
		Type:        schema.TypeBool,
		Optional:    true,
		Computed:    true,
		ForceNew:    true,
	}

	awsASGSchema["fullname"] = &schema.Schema{
		Description: "The full name of the ASG profile.",
		Type:        schema.TypeString,
		Computed:    true,
		ForceNew:    true,
	}

	awsASGSchema["enabled_metrics"] = &schema.Schema{
<<<<<<< HEAD
		Description: `List of metrics to collect for the ASG
		Specify one or more of the following metrics.
		GroupMinSize
		GroupMaxSize
		GroupDesiredCapacity
		GroupInServiceInstances
		GroupPendingInstances
		GroupStandbyInstances
		GroupTerminatingInstances
		GroupTotalInstances
		GroupInServiceCapacity
		GroupPendingCapacity
		GroupStandbyCapacity
		GroupTerminatingCapacity
		GroupTotalCapacity
		WarmPoolDesiredCapacity
		WarmPoolWarmedCapacity
		WarmPoolPendingCapacity
		WarmPoolTerminatingCapacity
		WarmPoolTotalCapacity
		GroupAndWarmPoolDesiredCapacity
		GroupAndWarmPoolTotalCapacity
		`,
		Type:     schema.TypeList,
		Optional: true,
=======
		Description: "List of metrics to collect for the ASG Specify one or more of the following metrics.`GroupMinSize`,`GroupMaxSize`,`GroupDesiredCapacity`,`GroupInServiceInstances`,`GroupPendingInstances`,`GroupStandbyInstances`,`GroupTerminatingInstances`,`GroupTotalInstances`,`GroupInServiceCapacity`,`GroupPendingCapacity`,`GroupStandbyCapacity`,`GroupTerminatingCapacity`,`GroupTotalCapacity`,`WarmPoolDesiredCapacity`,`WarmPoolWarmedCapacity`,`WarmPoolPendingCapacity`,`WarmPoolTerminatingCapacity`,`WarmPoolTotalCapacity`,`GroupAndWarmPoolDesiredCapacity`,`GroupAndWarmPoolTotalCapacity`.",
		Type:        schema.TypeList,
		Optional:    true,
>>>>>>> e67514ae
		Elem: &schema.Schema{
			Type: schema.TypeString,
		},
	}

	return awsASGSchema
}

func validateMaxSpotPrice(ctx context.Context, diff *schema.ResourceDiff, m interface{}) error {
	useSpotInstances := diff.Get("use_spot_instances").(bool)
	maxSpotPrice := diff.Get("max_spot_price").(string)
	if maxSpotPrice != "" {
		if useSpotInstances {
			if _, err := strconv.ParseFloat(maxSpotPrice, 64); err != nil {
				return fmt.Errorf("'max_spot_price' must be a string representing a decimal number")
			}
		} else {
			return fmt.Errorf("'use_spot_instances' must be true when 'max_spot_price' is non-empty")
		}
	}

	return nil
}

func resourceAwsASG() *schema.Resource {

	return &schema.Resource{
		Description: "`duplocloud_asg_profile` manages a ASG Profile in Duplo.",

		ReadContext:   resourceAwsASGRead,
		CreateContext: resourceAwsASGCreate,
		DeleteContext: resourceAwsASGDelete,
		UpdateContext: resourceAwsASGUpdate,
		Importer: &schema.ResourceImporter{
			StateContext: schema.ImportStatePassthroughContext,
		},
		Timeouts: &schema.ResourceTimeout{
			Create: schema.DefaultTimeout(15 * time.Minute),
			Update: schema.DefaultTimeout(15 * time.Minute),
			Delete: schema.DefaultTimeout(15 * time.Minute),
		},
		Schema: autoscalingGroupSchema(),
		CustomizeDiff: customdiff.All(
			diffUserData,
			validateMaxSpotPrice,
		),
	}
}

func resourceAwsASGCreate(ctx context.Context, d *schema.ResourceData, m interface{}) diag.Diagnostics {
	var err error

	initUserDataOptions(d)

	// Build a request.
	rq := expandAsgProfile(d)
	log.Printf("[TRACE] resourceAwsASGCreate(%s, %s): start", rq.TenantId, rq.FriendlyName)

	// Create the ASG Prfoile in Duplo.
	c := m.(*duplosdk.Client)
	rp, err := c.AsgProfileCreate(rq)
	if err != nil {
		return diag.Errorf("Error creating ASG profile '%s': %s", rq.FriendlyName, err)
	}
	if rp == "" {
		return diag.Errorf("Error creating ASG profile '%s': no friendly name was received", rq.FriendlyName)
	}

	// Update minion tags once ASG is created
	fullName, _ := c.GetDuploServicesName(rq.TenantId, rq.FriendlyName)

	for _, raw := range *rq.MinionTags {
		err = c.TenantUpdateCustomData(rq.TenantId, duplosdk.CustomDataUpdate{
			ComponentId:   fullName,
			ComponentType: duplosdk.ASG,
			Key:           raw.Key,
			Value:         raw.Value,
		})

		if err != nil {
			return diag.Errorf("Error updating custom data using minion tags '%s': %s", fullName, err)
		}
	}

	id := fmt.Sprintf("%s/%s", rq.TenantId, rp)
	log.Printf("[DEBUG] ASG Profile Resource ID- (%s)", id)

	//Wait up to 60 seconds for Duplo to be able to return the ASG details.
	diags := waitForResourceToBePresentAfterCreate(ctx, d, "ASG Profile", id, func() (interface{}, duplosdk.ClientError) {
		return c.AsgProfileGet(rq.TenantId, rp)
	})
	if diags != nil {
		return diags
	}

	d.SetId(id)
	//By default, wait until the ASG instances to be healthy.
	if d.Get("wait_for_capacity") == nil || d.Get("wait_for_capacity").(bool) {
		err = asgtWaitUntilCapacityReady(ctx, c, rq.TenantId, rq.MinSize, rp, d.Timeout("create"))
		if err != nil {
			return diag.FromErr(err)
		}
	}

	diags = resourceAwsASGRead(ctx, d, m)
	log.Printf("[TRACE] resourceAwsASGCreate(%s, %s): end", rq.TenantId, rq.FriendlyName)
	return diags
}

func resourceAwsASGUpdate(ctx context.Context, d *schema.ResourceData, m interface{}) diag.Diagnostics {
	id := d.Id()
	tenantID, friendlyName, err := asgProfileIdParts(id)

	if err != nil {
		return diag.FromErr(err)
	}

	// Check if the ASG Profile exists
	c := m.(*duplosdk.Client)
	exists, err := c.AsgProfileExists(tenantID, friendlyName)
	if err != nil {
		return diag.FromErr(err)
	}

	if !exists {
		d.SetId("")
		return diag.Errorf("ASG profile does not exist with name '%s': %s", friendlyName, err)
	}

	needsUpdate := needsResourceAwsASGUpdate(d)
	rq := expandAsgProfile(d)
	if needsUpdate {
		// Build a request.
		log.Printf("[TRACE] resourceAwsASGUpdate(%s, %s): start", rq.TenantId, rq.FriendlyName)

		// Update the ASG Prfoile in Duplo.
		rp, err := c.AsgProfileUpdate(rq)
		if err != nil {
			return diag.Errorf("Error updating ASG profile '%s': %s", rq.FriendlyName, err)
		}
		if rp == "" {
			return diag.Errorf("Error updating ASG profile '%s': no friendly name was received", rq.FriendlyName)
		}

		//Wait up to 60 seconds for Duplo to be able to return the ASG details.
		diags := waitForResourceToBePresentAfterCreate(ctx, d, "ASG Profile", id, func() (interface{}, duplosdk.ClientError) {
			return c.AsgProfileGet(rq.TenantId, rp)
		})
		if diags != nil {
			return diags
		}

		//By default, wait until the ASG instances to be healthy.
		if d.Get("wait_for_capacity") == nil || d.Get("wait_for_capacity").(bool) {
			err := asgtWaitUntilCapacityReady(ctx, c, rq.TenantId, rq.MinSize, rp, d.Timeout("create"))
			if err != nil {
				return diag.FromErr(err)
			}
		}
	}

	needsAllocationTagsUpdate, newTags := checkAllocationTagsDiff(d)
	if needsAllocationTagsUpdate {
		updateRequest := duplosdk.CustomDataUpdate{
			ComponentId:   d.Get("fullname").(string),
			ComponentType: duplosdk.ASG,
			Key:           "AllocationTags",
			Value:         newTags,
		}
		err := c.TenantUpdateCustomData(rq.TenantId, updateRequest)
		if err != nil {
			return diag.Errorf("Error updating ASG profile '%s': %s", rq.FriendlyName, err)
		}
	}

	diags := resourceAwsASGRead(ctx, d, m)
	log.Printf("[TRACE] resourceAwsASGUpdate(%s, %s): end", tenantID, friendlyName)
	return diags
}

func resourceAwsASGRead(ctx context.Context, d *schema.ResourceData, m interface{}) diag.Diagnostics {

	// Parse the identifying attributes
	id := d.Id()
	log.Printf("[TRACE] resourceAwsASGRead(%s): start", id)
	tenantID, friendlyName, err := asgProfileIdParts(id)
	if err != nil {
		return diag.FromErr(err)
	}

	// Get the object from Duplo, detecting a missing object
	c := m.(*duplosdk.Client)
	profile, err := c.AsgProfileGet(tenantID, friendlyName)
	if err != nil {
		// backend may return a 400 instead of a 404
		exists, err2 := c.AsgProfileExists(tenantID, friendlyName)
		if exists || err2 != nil {
			return diag.Errorf("Unable to retrieve ASG profile '%s': %s", id, err)
		}
	}
	if profile == nil {
		d.SetId("") // object missing
		return nil
	}

	// Apply the data
	asgProfileToState(d, profile)
	d.Set("tenant_id", tenantID)
	log.Printf("[TRACE] resourceAwsASGRead(%s): end", id)
	return nil
}

func resourceAwsASGDelete(ctx context.Context, d *schema.ResourceData, m interface{}) diag.Diagnostics {
	var diags diag.Diagnostics

	// Parse the identifying attributes
	id := d.Id()
	log.Printf("[TRACE] resourceAwsASGDelete(%s): start", id)
	tenantID, friendlyName, err := asgProfileIdParts(id)
	if err != nil {
		return diag.FromErr(err)
	}

	// Check if the ASG Profile exists
	c := m.(*duplosdk.Client)
	exists, err := c.AsgProfileExists(tenantID, friendlyName)
	if err != nil {
		return diag.FromErr(err)
	}
	if exists {

		// Delete the ASG Profile from Duplo
		err = c.AsgProfileDelete(tenantID, friendlyName)
		if err != nil {
			return diag.FromErr(err)
		}

		// Wait for the ASG profile to be missing
		diags = waitForResourceToBeMissingAfterDelete(ctx, d, "ASG Profile", id, func() (interface{}, duplosdk.ClientError) {
			if rp, err := c.AsgProfileExists(tenantID, friendlyName); rp || err != nil {
				return rp, err
			}
			return nil, nil
		})

		time.Sleep(time.Duration(180) * time.Second)
	}

	log.Printf("[TRACE] resourceAwsASGDelete(%s): end", id)
	return diags
}

func asgProfileIdParts(id string) (tenantID, name string, err error) {
	idParts := strings.SplitN(id, "/", 2)
	if len(idParts) == 2 {
		tenantID, name = idParts[0], idParts[1]
	} else {
		err = fmt.Errorf("invalid resource ID: %s", id)
	}
	return tenantID, name, err
}

func asgProfileToState(d *schema.ResourceData, duplo *duplosdk.DuploAsgProfile) {
	d.Set("instance_count", duplo.DesiredCapacity)
	d.Set("min_instance_count", duplo.MinSize)
	d.Set("max_instance_count", duplo.MaxSize)
	d.Set("use_spot_instances", duplo.UseSpotInstances)
	d.Set("max_spot_price", duplo.MaxSpotPrice)
	d.Set("fullname", duplo.FriendlyName)
	d.Set("capacity", duplo.Capacity)
	d.Set("is_minion", duplo.IsMinion)
	d.Set("image_id", duplo.ImageID)
	d.Set("base64_user_data", duplo.Base64UserData)
	d.Set("prepend_user_data", duplo.PrependUserData)
	d.Set("agent_platform", duplo.AgentPlatform)
	d.Set("is_ebs_optimized", duplo.IsEbsOptimized)
	d.Set("is_cluster_autoscaled", duplo.IsClusterAutoscaled)
	d.Set("can_scale_from_zero", duplo.CanScaleFromZero)
	d.Set("cloud", duplo.Cloud)
	d.Set("keypair_type", duplo.KeyPairType)
	d.Set("encrypt_disk", duplo.EncryptDisk)
	d.Set("tags", keyValueToState("tags", duplo.Tags))
	d.Set("minion_tags", keyValueToState("minion_tags", duplo.CustomDataTags))
	d.Set("enabled_metrics", duplo.EnabledMetrics)

	// If a network interface was customized, certain fields are not returned by the backend.
	if v, ok := d.GetOk("network_interface"); !ok || v == nil || len(v.([]interface{})) == 0 {
		d.Set("zone", duplo.Zone)
		d.Set("allocated_public_ip", duplo.AllocatedPublicIP)
	}

	d.Set("metadata", keyValueToState("metadata", duplo.MetaData))
	d.Set("volume", flattenNativeHostVolumes(duplo.Volumes))
	d.Set("network_interface", flattenNativeHostNetworkInterfaces(duplo.NetworkInterfaces))
}

func expandAsgProfile(d *schema.ResourceData) *duplosdk.DuploAsgProfile {
	asgProfile := &duplosdk.DuploAsgProfile{
		TenantId:            d.Get("tenant_id").(string),
		AccountName:         d.Get("user_account").(string),
		FriendlyName:        d.Get("friendly_name").(string),
		Capacity:            d.Get("capacity").(string),
		Zone:                d.Get("zone").(int),
		IsMinion:            d.Get("is_minion").(bool),
		ImageID:             d.Get("image_id").(string),
		Base64UserData:      d.Get("base64_user_data").(string),
		PrependUserData:     d.Get("prepend_user_data").(bool),
		AgentPlatform:       d.Get("agent_platform").(int),
		IsEbsOptimized:      d.Get("is_ebs_optimized").(bool),
		IsClusterAutoscaled: d.Get("is_cluster_autoscaled").(bool),
		CanScaleFromZero:    d.Get("can_scale_from_zero").(bool),
		AllocatedPublicIP:   d.Get("allocated_public_ip").(bool),
		Cloud:               d.Get("cloud").(int),
		KeyPairType:         d.Get("keypair_type").(int),
		EncryptDisk:         d.Get("encrypt_disk").(bool),
		MetaData:            keyValueFromState("metadata", d),
		Tags:                keyValueFromState("tags", d),
		MinionTags:          keyValueFromState("minion_tags", d),
		Volumes:             expandNativeHostVolumes("volume", d),
		NetworkInterfaces:   expandNativeHostNetworkInterfaces("network_interface", d),
		DesiredCapacity:     d.Get("instance_count").(int),
		MinSize:             d.Get("min_instance_count").(int),
		MaxSize:             d.Get("max_instance_count").(int),
		UseSpotInstances:    d.Get("use_spot_instances").(bool),
		MaxSpotPrice:        d.Get("max_spot_price").(string),
		ExtraNodeLabels:     keyValueFromMap(d.Get("custom_node_labels").(map[string]interface{})),
	}

	if v, ok := d.GetOk("enabled_metrics"); ok && len(v.([]interface{})) > 0 {
		metricList := make([]string, len(v.([]interface{})))
		for i, val := range v.([]interface{}) {
			metricList[i] = val.(string)
		}
		asgProfile.EnabledMetrics = &metricList
	}

	return asgProfile
}

func asgtWaitUntilCapacityReady(ctx context.Context, c *duplosdk.Client, tenantID string, minInstanceCount int, asgFriendlyName string, timeout time.Duration) error {
	stateConf := &retry.StateChangeConf{
		Pending: []string{"pending"},
		Target:  []string{"ready"},
		Refresh: func() (interface{}, string, error) {
			asgTagKey := []string{"aws:autoscaling:groupName"}
			log.Printf("[DEBUG] Fetching native hosts for Tenant-(%s)", tenantID)
			rp, err := c.NativeHostGetList(tenantID)
			status := "pending"
			count := 0
			if err == nil {
				for _, host := range *rp {
					log.Printf("[DEBUG] Duplo Host : %s", host.InstanceID)
					asgTag := selectKeyValues(host.Tags, asgTagKey)
					if asgTag != nil {
						asgHost := false
						for _, tag := range *asgTag {
							log.Printf("[DEBUG] Asg Host Tag : (%s)-(%s)-(%s).", host.InstanceID, tag.Key, tag.Value)
							if tag.Value == asgFriendlyName {
								asgHost = true
							}
						}
						if asgHost {
							count++
							log.Printf("[DEBUG] ASG profile found, Name-(%s)", asgFriendlyName)
							log.Printf("[DEBUG] Instance %s is in %s state.", host.InstanceID, host.Status)
							if minInstanceCount == 0 || host.Status == "running" {
								status = "ready"
							} else {
								status = "pending"
								break
							}
						}
					}
				}
				log.Printf("[DEBUG] Count, MinCount (%v-%v)", count, minInstanceCount)
				if minInstanceCount == 0 || (status == "ready" && count >= minInstanceCount) {
					status = "ready"
				} else {
					status = "pending"
				}
			}

			return rp, status, err
		},
		// MinTimeout will be 10 sec freq, if times-out forces 30 sec anyway
		PollInterval: 30 * time.Second,
		Timeout:      timeout,
	}
	log.Printf("[DEBUG] asgtWaitUntilCapacityReady(%s, %s)", tenantID, asgFriendlyName)
	_, err := stateConf.WaitForStateContext(ctx)
	return err
}

func needsResourceAwsASGUpdate(d *schema.ResourceData) bool {
	return d.HasChange("instance_count") ||
		d.HasChange("min_instance_count") ||
		d.HasChange("max_instance_count") ||
		d.HasChange("friendly_name") ||
		d.HasChange("enabled_metrics")
}

func checkAllocationTagsDiff(d *schema.ResourceData) (hasChange bool, tags string) {
	oldRevision, newRevision := d.GetChange("minion_tags")
	oldTags := oldRevision.([]interface{})
	newTags := newRevision.([]interface{})

	var oldAllocationTagValue, newAllocationTagValue string

	for _, tag := range oldTags {
		tagMap := tag.(map[string]interface{})
		if tagMap["key"].(string) == "AllocationTags" {
			oldAllocationTagValue = tagMap["value"].(string)
			break
		}
	}

	for _, tag := range newTags {
		tagMap := tag.(map[string]interface{})
		if tagMap["key"].(string) == "AllocationTags" {
			newAllocationTagValue = tagMap["value"].(string)
			break
		}
	}

	if oldAllocationTagValue != newAllocationTagValue {
		return true, newAllocationTagValue
	}

	return false, ""
}<|MERGE_RESOLUTION|>--- conflicted
+++ resolved
@@ -92,37 +92,9 @@
 	}
 
 	awsASGSchema["enabled_metrics"] = &schema.Schema{
-<<<<<<< HEAD
-		Description: `List of metrics to collect for the ASG
-		Specify one or more of the following metrics.
-		GroupMinSize
-		GroupMaxSize
-		GroupDesiredCapacity
-		GroupInServiceInstances
-		GroupPendingInstances
-		GroupStandbyInstances
-		GroupTerminatingInstances
-		GroupTotalInstances
-		GroupInServiceCapacity
-		GroupPendingCapacity
-		GroupStandbyCapacity
-		GroupTerminatingCapacity
-		GroupTotalCapacity
-		WarmPoolDesiredCapacity
-		WarmPoolWarmedCapacity
-		WarmPoolPendingCapacity
-		WarmPoolTerminatingCapacity
-		WarmPoolTotalCapacity
-		GroupAndWarmPoolDesiredCapacity
-		GroupAndWarmPoolTotalCapacity
-		`,
-		Type:     schema.TypeList,
-		Optional: true,
-=======
 		Description: "List of metrics to collect for the ASG Specify one or more of the following metrics.`GroupMinSize`,`GroupMaxSize`,`GroupDesiredCapacity`,`GroupInServiceInstances`,`GroupPendingInstances`,`GroupStandbyInstances`,`GroupTerminatingInstances`,`GroupTotalInstances`,`GroupInServiceCapacity`,`GroupPendingCapacity`,`GroupStandbyCapacity`,`GroupTerminatingCapacity`,`GroupTotalCapacity`,`WarmPoolDesiredCapacity`,`WarmPoolWarmedCapacity`,`WarmPoolPendingCapacity`,`WarmPoolTerminatingCapacity`,`WarmPoolTotalCapacity`,`GroupAndWarmPoolDesiredCapacity`,`GroupAndWarmPoolTotalCapacity`.",
 		Type:        schema.TypeList,
 		Optional:    true,
->>>>>>> e67514ae
 		Elem: &schema.Schema{
 			Type: schema.TypeString,
 		},
