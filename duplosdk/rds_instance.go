--- conflicted
+++ resolved
@@ -155,7 +155,8 @@
 }
 
 type DuploRDSClusterCompareField struct {
-	DeleteProtection bool `json:"DeletionProtection"`
+	DeleteProtection        bool `json:"DeletionProtection"`
+	AutoMinorVersionUpgrade bool `json:"AutoMinorVersionUpgrade"`
 }
 
 /*************************************************
@@ -483,7 +484,6 @@
 		&rq, nil)
 }
 
-<<<<<<< HEAD
 type DuploAutoMinorUpgrade struct {
 	DBInstanceIdentifier    string `json:"DBInstanceIdentifier"`
 	AutoMinorVersionUpgrade bool   `json:"AutoMinorVersionUpgrade"`
@@ -497,7 +497,8 @@
 		&duploObject,
 		nil,
 	)
-=======
+}
+
 func (c *Client) DescribeRdsCluster(id string) (*DuploRDSClusterCompareField, ClientError) {
 	idParts := strings.SplitN(id, "/", 5)
 	tenantID := idParts[2]
@@ -511,5 +512,4 @@
 		fmt.Sprintf("v3/subscriptions/%s/aws/rds/cluster/%s", tenantID, identifier+"-cluster"),
 		&duploObject, &conf)
 	return &duploObject, err
->>>>>>> b45e5df3
 }