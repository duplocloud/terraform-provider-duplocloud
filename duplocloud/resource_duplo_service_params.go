--- conflicted
+++ resolved
@@ -387,7 +387,6 @@
 func updateDuploServiceAwsLbSettings(tenantID string, details *duplosdk.DuploAwsLbDetailsInService, d *schema.ResourceData, c *duplosdk.Client) duplosdk.ClientError {
 	log.Printf("[TRACE] updateDuploServiceAwsLbSettings(%s): start", tenantID)
 	// Get any load balancer settings from the user.
-<<<<<<< HEAD
 	settings := &duplosdk.AgnosticLbSettings{
 		Aws: &duplosdk.AgnosticLbSettingsAws{},
 	}
@@ -405,27 +404,9 @@
 		enableHttpToHttpsRedirect := v.(bool)
 		settings.EnableHttpToHttpsRedirect = &enableHttpToHttpsRedirect
 		haveSettings = true
-=======
-	settings := duplosdk.DuploAwsLbSettingsUpdateRequest{}
-	if v, ok := d.GetOk("enable_access_logs"); ok && v != nil {
-		settings.EnableAccessLogs = v.(bool)
-	} else {
-		settings.EnableAccessLogs = false
-	}
-	if v, ok := d.GetOk("drop_invalid_headers"); ok && v != nil {
-		settings.DropInvalidHeaders = v.(bool)
-	} else {
-		settings.DropInvalidHeaders = false
-	}
-	if v, ok := d.GetOk("http_to_https_redirect"); ok && v != nil {
-		settings.HttpToHttpsRedirect = v.(bool)
-	} else {
-		settings.HttpToHttpsRedirect = false
->>>>>>> a6fae1c5
 	}
 
 	if v, ok := d.GetOk("idle_timeout"); ok && v != nil {
-<<<<<<< HEAD
 		settings.Timeout = v.(int)
 		haveSettings = true
 	}
@@ -433,27 +414,14 @@
 		securityPolicyID := v.(string)
 		settings.SecurityPolicyId = &securityPolicyID
 		haveSettings = true
-=======
-		settings.IdleTimeout = v.(int)
-	}
-	if v, ok := d.GetOk("webaclid"); ok && v != nil {
-		settings.WebACLID = v.(string)
->>>>>>> a6fae1c5
 	}
 	// If we have load balancer settings, apply them.
-<<<<<<< HEAD
 	if haveSettings {
 		loadBalancerID := base64.URLEncoding.EncodeToString([]byte(details.LoadBalancerArn))
 		_, err := c.TenantUpdateLbSettings(tenantID, loadBalancerID, settings)
 		if err != nil {
 			return err
 		}
-=======
-	settings.LoadBalancerArn = details.LoadBalancerArn
-	err := c.TenantUpdateApplicationLbSettings(tenantID, settings)
-	if err != nil {
-		return err
->>>>>>> a6fae1c5
 	}
 	log.Printf("[TRACE] updateDuploServiceAwsLbSettings(%s): end", tenantID)
 	return nil
