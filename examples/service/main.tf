--- conflicted
+++ resolved
@@ -1,11 +1,7 @@
 terraform {
   required_providers {
     duplocloud = {
-<<<<<<< HEAD
-      version = "0.12.0" # RELEASE VERSION
-=======
       version = "0.11.9" # RELEASE VERSION
->>>>>>> 7c8af7bd
       source  = "registry.terraform.io/duplocloud/duplocloud"
     }
   }
