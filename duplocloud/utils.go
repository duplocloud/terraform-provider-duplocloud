package duplocloud

import (
	"context"
	"encoding/base64"
	"encoding/json"
	"fmt"
	"log"
	"math"
	"reflect"
	"regexp"
	"sort"
	"strings"
	"terraform-provider-duplocloud/duplosdk"
	"unicode"

	"github.com/hashicorp/terraform-plugin-sdk/v2/diag"
	"github.com/hashicorp/terraform-plugin-sdk/v2/helper/retry"
	"github.com/hashicorp/terraform-plugin-sdk/v2/helper/schema"
	"github.com/hashicorp/terraform-plugin-sdk/v2/helper/structure"
	"github.com/hashicorp/terraform-plugin-sdk/v2/helper/validation"
)

const (
	MAX_DUPLO_NO_HYPHEN_LENGTH          = len("duplo")
	MAX_DUPLO_LENGTH                    = len("duplo-")
	MAX_DUPLOSERVICES_LENGTH            = len("duploservices-1234567890ab-")
	MAX_DUPLOSERVICES_AND_SUFFIX_LENGTH = len("duploservices-1234567890ab--1234567890ab")
)

// Utility function to make a single schema element computed.
// Does not handle nested schema elements.
func makeSchemaComputed(el *schema.Schema) {
	el.Computed = true
	el.Required = false
	el.ForceNew = false
	el.Optional = false
	el.MaxItems = 0
	el.MinItems = 0
	el.Default = nil
	el.ValidateDiagFunc = nil
	el.ValidateFunc = nil
	el.DiffSuppressFunc = nil
	el.StateFunc = nil
	el.DefaultFunc = nil

	switch el.Elem.(type) {
	case *schema.Resource:
		for _, subel := range el.Elem.(*schema.Resource).Schema {
			makeSchemaComputed(subel)
		}
	default:
	}
}

// Utility function to convert the `from` interface to a JSON encoded string `field` in the `to` map.
func toJsonStringField(field string, from interface{}, to map[string]interface{}) {
	if json, err := json.Marshal(from); err == nil {
		to[field] = string(json)
	} else {
		log.Printf("[DEBUG] mapToJsonStringField: failed to serialize %s to JSON: %s", field, err)
	}
}

// Utility function to convert the `from` interface to a JSON encoded string `field`.
func toJsonStringState(field string, from interface{}, to *schema.ResourceData) {
	var err error
	var encoded []byte

	if encoded, err = json.Marshal(from); err == nil {
		err = to.Set(field, string(encoded))
	}

	if err != nil {
		log.Printf("[DEBUG] toJsonStringState: failed to serialize %s to JSON: %s", field, err)
	}
}

// Many kubernetes resources require a name to be a valid DNS subdomain, as defined in RFC 1123.
//
//nolint:staticcheck // TF needs to provide newer versions of these functions.
func ValidateDnsSubdomainRFC1123() schema.SchemaValidateFunc {
	return validation.All(
		validation.StringLenBetween(1, 253),
		validation.StringMatch(regexp.MustCompile(`^[a-z0-9.-]*$`), "Invalid Kubernetes configmap name"),
		validation.StringMatch(regexp.MustCompile(`^[a-z0-9]`), "Invalid Kubernetes configmap name"),
		validation.StringMatch(regexp.MustCompile(`[a-z0-9]$`), "Invalid Kubernetes configmap name"),
		validation.StringNotInSlice([]string{".."}, true),
	)
}

// ValidateJSONObjectString performs validation of a string that is supposed to be a JSON object.
func ValidateJSONArrayString(v interface{}, k string) (ws []string, errors []error) {
	// IAM Policy documents need to be valid JSON, and pass legacy parsing
	value := v.(string)
	if len(value) < 1 {
		errors = append(errors, fmt.Errorf("%q contains invalid JSON", k))
		return
	}
	if value[:1] != "[" {
		errors = append(errors, fmt.Errorf("%q contains invalid JSON", k))
		return
	}
	if _, err := structure.NormalizeJsonString(v); err != nil {
		errors = append(errors, fmt.Errorf("%q contains an invalid JSON: %s", k, err))
	}
	return
}

// ValidateJSONObjectString performs validation of a string that is supposed to be a JSON object.
func ValidateJSONObjectString(v interface{}, k string) (ws []string, errors []error) {
	// IAM Policy documents need to be valid JSON, and pass legacy parsing
	value := v.(string)
	if len(value) < 1 {
		errors = append(errors, fmt.Errorf("%q contains invalid JSON", k))
		return
	}
	if value[:1] != "{" {
		errors = append(errors, fmt.Errorf("%q contains invalid JSON", k))
		return
	}
	if _, err := structure.NormalizeJsonString(v); err != nil {
		errors = append(errors, fmt.Errorf("%q contains an invalid JSON: %s", k, err))
	}
	return
}

func tagsSchema() *schema.Schema {
	return &schema.Schema{
		Type:     schema.TypeMap,
		Optional: true,
		Elem:     &schema.Schema{Type: schema.TypeString},
	}
}

//nolint:deadcode,unused // utility function
func tagsSchemaForceNew() *schema.Schema {
	return &schema.Schema{
		Type:     schema.TypeMap,
		Optional: true,
		ForceNew: true,
		Elem:     &schema.Schema{Type: schema.TypeString},
	}
}

func tagsSchemaComputed() *schema.Schema {
	return &schema.Schema{
		Type:     schema.TypeMap,
		Computed: true,
		Elem:     &schema.Schema{Type: schema.TypeString},
	}
}

// awsTagsKeyValueSchema returns a Terraform schema to represent list of AWS tags.
//
//nolint:deadcode,unused // utility function
func awsTagsKeyValueSchemaComputed() *schema.Schema {
	return &schema.Schema{
		Type:     schema.TypeList,
		Computed: true,
		Elem: &schema.Resource{
			Schema: map[string]*schema.Schema{
				"key": {
					Type:     schema.TypeString,
					Required: true,
				},
				"value": {
					Type:     schema.TypeString,
					Required: true,
				},
			},
		},
	}
}

// awsTagsKeyValueSchema returns a Terraform schema to represent list of AWS tags.
//
//nolint:deadcode,unused // utility function
func awsTagsKeyValueSchema() *schema.Schema {
	return &schema.Schema{
		Type:     schema.TypeList,
		Optional: true,
		MaxItems: 50,
		Elem: &schema.Resource{
			Schema: map[string]*schema.Schema{
				"key": {
					Type:         schema.TypeString,
					Required:     true,
					ValidateFunc: validation.StringLenBetween(1, 128),
				},
				"value": {
					Type:         schema.TypeString,
					Required:     true,
					ValidateFunc: validation.StringLenBetween(0, 256),
				},
			},
		},
	}
}

// KeyValueSchema returns a Terraform schema to represent a key value pair
func KeyValueSchema() *schema.Resource {
	return &schema.Resource{
		Schema: map[string]*schema.Schema{
			"key": {
				Type:     schema.TypeString,
				Required: true,
			},
			"value": {
				Type:     schema.TypeString,
				Required: true,
			},
		},
	}
}

func DynamoDbV2TagSchema() *schema.Resource {
	return &schema.Resource{
		Schema: map[string]*schema.Schema{
			"key": {
				Type:     schema.TypeString,
				Required: true,
			},
			"value": {
				Type:     schema.TypeString,
				Required: true,
			},
			"delete_tag": {
				Type:     schema.TypeBool,
				Optional: true,
				Default:  false,
			},
		},
	}
}

// CustomDataExSchema returns a Terraform schema to represent a key value pair with a type
func CustomDataExSchema() *schema.Resource {
	return &schema.Resource{
		Schema: map[string]*schema.Schema{
			"key": {
				Type:     schema.TypeString,
				Required: true,
			},
			"type": {
				Type:     schema.TypeString,
				Optional: true,
			},
			"value": {
				Type:     schema.TypeString,
				Required: true,
			},
		},
	}
}

func keyValueToState(fieldName string, duploObjects *[]duplosdk.DuploKeyStringValue) []interface{} {
	if duploObjects != nil {
		input, _ := json.Marshal(&duploObjects)
		log.Printf("[TRACE] duplokeyValueToState[%s] ******** INPUT <= %s", fieldName, input)

		output := make([]interface{}, len(*duploObjects))
		for i, duploObject := range *duploObjects {
			jo := make(map[string]interface{})
			jo["key"] = duploObject.Key
			jo["value"] = duploObject.Value
			output[i] = jo
		}
		dump, _ := json.Marshal(output)
		log.Printf("[TRACE] duplokeyValueToState[%s] ******** OUTPUT => %s", fieldName, dump)
		return output
	}

	log.Printf("[TRACE] duplokeyValueToState[%s] ******** EMPTY INPUT", fieldName)
	return make([]interface{}, 0)
}

func keyValueFromState(fieldName string, d *schema.ResourceData) *[]duplosdk.DuploKeyStringValue {
	var ary []duplosdk.DuploKeyStringValue

	if v, ok := d.GetOk(fieldName); ok && v != nil && len(v.([]interface{})) > 0 {
		kvs := v.([]interface{})
		log.Printf("[TRACE] duploKeyValueFromState ********: found %s", fieldName)
		ary = make([]duplosdk.DuploKeyStringValue, 0, len(kvs))
		for _, raw := range kvs {
			kv := raw.(map[string]interface{})
			ary = append(ary, duplosdk.DuploKeyStringValue{
				Key:   kv["key"].(string),
				Value: kv["value"].(string),
			})
		}
	}

	return &ary
}

func customDataExToState(fieldName string, duploObjects *[]duplosdk.DuploCustomDataEx) []interface{} {
	if duploObjects != nil {
		input, _ := json.Marshal(&duploObjects)
		log.Printf("[TRACE] customDataExToState[%s] ******** INPUT <= %s", fieldName, input)

		output := make([]interface{}, len(*duploObjects))
		for i, duploObject := range *duploObjects {
			jo := make(map[string]interface{})
			jo["key"] = duploObject.Key
			jo["type"] = duploObject.Type
			jo["value"] = duploObject.Value
			output[i] = jo
		}
		dump, _ := json.Marshal(output)
		log.Printf("[TRACE] customDataExToState[%s] ******** OUTPUT => %s", fieldName, dump)
		return output
	}

	log.Printf("[TRACE] customDataExToState[%s] ******** EMPTY INPUT", fieldName)
	return make([]interface{}, 0)
}

func keyValueToMap(list *[]duplosdk.DuploKeyStringValue) map[string]interface{} {
	result := map[string]interface{}{}
	if list != nil {
		for _, item := range *list {
			result[item.Key] = item.Value
		}
	}
	return result
}

func keyValueFromMap(d map[string]interface{}) *[]duplosdk.DuploKeyStringValue {
	list := make([]duplosdk.DuploKeyStringValue, 0, len(d))

	for k, v := range d {
		list = append(list, duplosdk.DuploKeyStringValue{
			Key:   k,
			Value: v.(string),
		})
	}

	return &list
}

func keyValueFromStateList(fieldName string, d map[string]interface{}) *[]duplosdk.DuploKeyStringValue {
	var ary []duplosdk.DuploKeyStringValue

	if v, ok := d[fieldName]; ok && v != nil && len(v.([]interface{})) > 0 {
		kvs := v.([]interface{})
		log.Printf("[TRACE] duploKeyValueFromMap ********: found %s", fieldName)
		ary = make([]duplosdk.DuploKeyStringValue, 0, len(kvs))
		for _, raw := range kvs {
			kv := raw.(map[string]interface{})
			ary = append(ary, duplosdk.DuploKeyStringValue{
				Key:   kv["key"].(string),
				Value: kv["value"].(string),
			})
		}
	}

	return &ary
}

// FilterSchema returns a Terraform schema to represent a filter
func FilterSchema() *schema.Schema {
	return &schema.Schema{
		Type:     schema.TypeSet,
		Optional: true,
		Elem: &schema.Resource{
			Schema: map[string]*schema.Schema{
				"name": {
					Type:     schema.TypeString,
					Required: true,
				},
				"value": {
					Type:     schema.TypeString,
					Required: true,
				},
			},
		},
	}
}

// FiltersSchema returns a Terraform schema to represent a set of filters
func FiltersSchema() *schema.Schema {
	return &schema.Schema{
		Type:     schema.TypeSet,
		Optional: true,
		Elem: &schema.Resource{
			Schema: map[string]*schema.Schema{
				"name": {
					Type:     schema.TypeString,
					Required: true,
				},
				"values": {
					Type:     schema.TypeString,
					Required: true,
					Elem: &schema.Schema{
						Type: schema.TypeString,
					},
				},
			},
		},
	}
}

// Utility function to return a pointer to a single valid (but optional) resource data block.
func getOptionalBlock(data *schema.ResourceData, key string) (*interface{}, error) {
	var value *interface{}

	if v, ok := data.GetOk(key); ok {
		x := v.([]interface{})

		if len(x) == 1 {
			if x[0] == nil {
				return nil, fmt.Errorf("at least one field is expected inside %s", key)
			}
			value = &x[0]
		}
	}

	return value, nil
}

// Utility function to return a pointer to a single valid (but optional) resource data block as a map.
func getOptionalBlockAsMap(data *schema.ResourceData, key string) (map[string]interface{}, error) {
	block, err := getOptionalBlock(data, key)
	if block == nil || err != nil {
		return nil, err
	}
	return (*block).(map[string]interface{}), nil
}

// Utility function to return a pointer to a single valid (but optional) resource data block.
func getOptionalNestedBlock(d map[string]interface{}, key string) (*interface{}, error) {
	var value *interface{}

	if v, ok := d[key]; ok {
		x := v.([]interface{})

		if len(x) == 1 {
			if x[0] == nil {
				return nil, fmt.Errorf("at least one field is expected inside %s", key)
			}
			value = &x[0]
		}
	}

	return value, nil
}

// Utility function to return a pointer to a single valid (but optional) resource data block as a map.
func getOptionalNestedBlockAsMap(d map[string]interface{}, key string) (map[string]interface{}, error) {
	block, err := getOptionalNestedBlock(d, key)
	if block == nil || err != nil {
		return nil, err
	}
	return (*block).(map[string]interface{}), nil
}

func getAsStringArray(data *schema.ResourceData, key string) (*[]string, bool) {
	var ok bool
	var result []string
	var v interface{}

	if v, ok = data.GetOk(key); ok && v != nil {
		list := v.([]interface{})
		result = make([]string, len(list))
		for i, el := range list {
			result[i] = el.(string)
		}
	}

	return &result, ok
}

// Utiliy function to return a filtered list of tenant metadata, given the selected keys.
func selectKeyValuesFromMap(metadata *[]duplosdk.DuploKeyStringValue, keys map[string]interface{}) *[]duplosdk.DuploKeyStringValue {
	settings := make([]duplosdk.DuploKeyStringValue, 0, len(keys))
	for _, kv := range *metadata {
		if _, ok := keys[kv.Key]; ok {
			settings = append(settings, kv)
		}
	}

	return &settings
}

// Utiliy function to return a filtered list of tenant metadata, given the selected keys.
func selectKeyValues(metadata *[]duplosdk.DuploKeyStringValue, keys []string) *[]duplosdk.DuploKeyStringValue {
	specified := map[string]interface{}{}
	for _, k := range keys {
		specified[k] = struct{}{}
	}

	return selectKeyValuesFromMap(metadata, specified)
}

// Internal function used to re-order key value pairs
//
//nolint:deadcode,unused // utility function
func reorderKeyValues(pairs []interface{}) {

	// Re-order environment variables to a canonical order.
	sort.SliceStable(pairs, func(i, j int) bool {
		mi := pairs[i].(map[string]interface{})
		mj := pairs[j].(map[string]interface{})

		// Get both name keys, fall back on an empty string.
		si := ""
		sj := ""
		if v, ok := mi["key"]; ok && !isInterfaceNil(v) {
			si = v.(string)
		}
		if v, ok := mj["key"]; ok && !isInterfaceNil(v) {
			sj = v.(string)
		}

		// Compare the two.
		return si < sj
	})
}

func getStringArray(data map[string]interface{}, key string) (*[]string, bool) {
	var ok bool
	var result []string
	var v interface{}

	if v, ok = data[key]; ok && v != nil {
		list := v.([]interface{})
		result = make([]string, len(list))
		for i, el := range list {
			result[i] = el.(string)
		}
	}

	return &result, ok
}

func waitForResourceToBeMissingAfterDelete(ctx context.Context, d *schema.ResourceData, kind string, id string, get func() (interface{}, duplosdk.ClientError)) diag.Diagnostics {
	err := retry.RetryContext(ctx, d.Timeout("delete"), func() *retry.RetryError {
		resp, errget := get()

		if errget != nil {
			if errget.Status() == 404 {
				return nil
			}

			return retry.NonRetryableError(fmt.Errorf("error getting %s '%s': %s", kind, id, errget))
		}

		if !isInterfaceNil(resp) {
			return retry.RetryableError(fmt.Errorf("expected %s '%s' to be missing, but it still exists", kind, id))
		}

		return nil
	})
	if err != nil {
		return diag.Errorf("error deleting %s '%s': %s", kind, id, err)
	}
	return nil
}

func waitForResourceToBePresentAfterCreate(ctx context.Context, d *schema.ResourceData, kind string, id string, get func() (interface{}, duplosdk.ClientError)) diag.Diagnostics {
	err := retry.RetryContext(ctx, d.Timeout("create"), func() *retry.RetryError {
		resp, errget := get()

		if errget != nil {
			if errget.Status() == 404 {
				return retry.RetryableError(fmt.Errorf("expected %s '%s' to be retrieved, but got a 404", kind, id))
			}

			return retry.NonRetryableError(fmt.Errorf("error getting %s '%s': %s", kind, id, errget))
		}

		if isInterfaceNil(resp) {
			return retry.RetryableError(fmt.Errorf("expected %s '%s' to be retrieved, but got: nil", kind, id))
		}

		return nil
	})
	if err != nil {
		return diag.Errorf("error creating %s '%s': %s", kind, id, err)
	}
	return nil
}

/*
func waitForResourceToBePresentAfterUpdate(

		ctx context.Context,
		d *schema.ResourceData,
		resourceType string,
		resourceId string,
		getResource func() (interface{}, duplosdk.ClientError)) diag.Diagnostics {
		err := retry.RetryContext(ctx, d.Timeout("update"), func() *retry.RetryError {
			resource, errGet := getResource()

			if errGet != nil {
				if errGet.Status() == 404 {
					s := "expected %s '%s' to be present after update, but got a 404"
					e := fmt.Errorf(s, resourceType, resourceId)
					return retry.RetryableError(e)
				}

				s := "error retrieving %s '%s': %s"
				e := fmt.Errorf(s, resourceType, resourceId, errGet)
				return retry.NonRetryableError(e)
			}

			if isInterfaceNil(resource) {
				s := "expected %s '%s' to be present after update, but got: nil"
				e := fmt.Errorf(s, resourceType, resourceId)
				return retry.RetryableError(e)
			}

			return nil
		})
		if err != nil {
			return diag.Errorf("error updating %s '%s': %s", resourceType, resourceId, err)
		}
		return nil
	}
*/
func isInterfaceNil(v interface{}) bool {
	return v == nil || (reflect.ValueOf(v).Kind() == reflect.Ptr && reflect.ValueOf(v).IsNil())
}

func isInterfaceNilOrEmptySlice(v interface{}) bool {
	if isInterfaceNil(v) {
		return true
	}

	slice := reflect.ValueOf(v)
	return slice.Kind() == reflect.Slice && slice.IsValid() && (slice.IsNil() || slice.Len() == 0)
}

func isInterfaceEmptySlice(v interface{}) bool {
	slice := reflect.ValueOf(v)
	return slice.Kind() == reflect.Slice && slice.IsValid() && !slice.IsNil() && slice.Len() == 0
}

//nolint:deadcode,unused // utility function
func isInterfaceEmptyMap(v interface{}) bool {
	emap := reflect.ValueOf(v)
	return emap.Kind() == reflect.Map && emap.IsValid() && !emap.IsNil() && emap.Len() == 0
}

func isInterfaceNilOrEmptyMap(v interface{}) bool {
	if isInterfaceNil(v) {
		return true
	}

	emap := reflect.ValueOf(v)
	return emap.Kind() == reflect.Map && emap.IsValid() && (emap.IsNil() || emap.Len() == 0)
}

// Internal function to check if a given encoded JSON value represents a valid JSON object array.
func validateJsonObjectArray(key string, value string) (ws []string, errors []error) {
	result := []map[string]interface{}{}
	err := json.Unmarshal([]byte(value), &result)
	if err != nil {
		errors = append(errors, fmt.Errorf("%s is invalid: %s", key, err))
	}
	return
}

// Internal function to convert map keys from lower camel-case to upper camel-case.
//   - Adds an upper camel-case entry for each lower camel-case entry, unless the upper exists already.
//   - Removes any lower camel-case entry.
//   - Never overwrites any existing upper camel-case keys.
func makeMapUpperCamelCase(m map[string]interface{}) {
	for k := range m {

		// Only convert lowercase entries.
		if unicode.IsLower([]rune(k)[0]) {
			//nolint:staticcheck // SA1019 ignore this!
			upper := strings.Title(k)

			// Add the upper camel-case entry, if it doesn't exist.
			if _, ok := m[upper]; !ok {
				m[upper] = m[k]
			}

			// Remove the lower camel-case entry.
			delete(m, k)
		}
	}
}

// Internal function to reduce empty or nil map entries.
func reduceNilOrEmptyMapEntries(m map[string]interface{}) {
	for k, v := range m {
		if isInterfaceNil(v) || isInterfaceNilOrEmptyMap(v) || isInterfaceNilOrEmptySlice(v) {
			delete(m, k)
		}
	}
}

func waitForResourceWithStatusDone(ctx context.Context, d *schema.ResourceData, kind string, id string, get func() (bool, duplosdk.ClientError)) diag.Diagnostics {
	err := retry.RetryContext(ctx, d.Timeout(kind), func() *retry.RetryError {
		status, errget := get()

		if errget != nil {
			if errget.Status() == 404 {
				return nil
			}

			return retry.NonRetryableError(fmt.Errorf("error getting %s '%s': %s", kind, id, errget))
		}
		// return nil if we want to complete wait
		if !status {
			return retry.RetryableError(fmt.Errorf("expected %s '%s' to be missing, but it still exists", kind, id))
		}

		return nil
	})
	if err != nil {
		return diag.Errorf("error deleting %s '%s': %s", kind, id, err)
	}
	return nil
}

func flattenStringMap(duplo map[string]string) map[string]interface{} {
	m := map[string]interface{}{}
	for k, v := range duplo {
		m[k] = v
	}
	return m
}

func flattenGcpLabels(d *schema.ResourceData, duplo map[string]string) {
	d.Set("labels", flattenStringMap(duplo))
}

func expandAsStringMap(fieldName string, d *schema.ResourceData) map[string]string {
	m := map[string]string{}

	if v, ok := d.GetOk(fieldName); ok && v != nil && len(v.(map[string]interface{})) > 0 {
		for k, v := range v.(map[string]interface{}) {
			if v == nil {
				m[k] = ""
			} else {
				m[k] = v.(string)
			}
		}
	}

	return m
}

func fieldToStringMap(fieldName string, d map[string]interface{}) map[string]string {
	m := map[string]string{}

	if v, ok := d[fieldName]; ok && v != nil && len(v.(map[string]interface{})) > 0 {
		for k, v := range v.(map[string]interface{}) {
			if v == nil {
				m[k] = ""
			} else {
				m[k] = v.(string)
			}
		}
	}

	return m
}

func errorsToDiagnostics(prefix string, errors []error) diag.Diagnostics {
	if len(errors) == 0 {
		return nil
	}

	diags := make(diag.Diagnostics, 0, len(errors))
	for i := range errors {
		diags = append(diags, diag.Diagnostic{
			Severity: diag.Error,
			Summary:  fmt.Sprintf("%s%s", prefix, errors[i]),
		})
	}
	return diags
}

func flattenStringList(list []string) []interface{} {
	vs := make([]interface{}, 0, len(list))
	for _, v := range list {
		vs = append(vs, v)
	}
	return vs
}

func flattenStringSet(list []string) *schema.Set {
	return schema.NewSet(schema.HashString, flattenStringList(list))
}

func objectMapToStringMap(rm map[string]interface{}) map[string]string {
	result := map[string]string{}
	for k, v := range rm {
		switch assertedValue := v.(type) {
		case string:
			result[k] = assertedValue
		default:
			// Make a best effort to coerce into a string, even if underlying type is not a string
			log.Printf("[DEBUG] non-string value encountered for key '%s' while converting object map to string map", k)
			result[k] = fmt.Sprintf("%v", assertedValue)
		}
	}
	return result
}

func expandStringList(configured []interface{}) []string {
	vs := make([]string, 0, len(configured))
	for _, v := range configured {
		val, ok := v.(string)
		if ok && val != "" {
			vs = append(vs, v.(string))
		}
	}
	return vs
}

func expandStringSet(configured *schema.Set) []string {
	return expandStringList(configured.List())
}

func CaseDifference(_, old, new string, _ *schema.ResourceData) bool {
	return strings.EqualFold(old, new)
}

func HashStringIgnoreCase(v interface{}) int {
	return schema.HashString(strings.ToLower(v.(string)))
}

func Base64EncodeIfNot(data string) string {
	// Check whether the data is already Base64 encoded; don't double-encode
	if base64IsEncoded(data) {
		return data
	}
	// data has not been encoded encode and return
	return base64.StdEncoding.EncodeToString([]byte(data))
}

func base64IsEncoded(data string) bool {
	_, err := base64.StdEncoding.DecodeString(data)
	return err == nil
}

func DuploManagedAzureTags() []string {
	return []string{"TENANT_NAME", "TENANT_ID", "duplo-project", "duplo_creation_time", "duplo_sync_vm", "owner", "duplo_aaddomainjoin", "duplo_domainjoin"}
}

func Contains(s []string, e string) bool {
	for _, a := range s {
		if a == e {
			return true
		}
	}
	return false
}

// Sorts a list of items in a comma-delimited string
func sortCommaDelimitedString(commaDelimitedString string) string {
	items := strings.Split(commaDelimitedString, ",")
	sort.Strings(items)
	sortedStringList := strings.Join(items, ",")
	return sortedStringList
}

// DuploKeyStringValues managed by tf and duplo backend
func getExistingDuploKeyStringValues(key string, all *[]duplosdk.DuploKeyStringValue, d *schema.ResourceData) (existing *[]duplosdk.DuploKeyStringValue, existingKeys []string) {
	log.Printf("[TRACE] getExistingDuploKeyStringValues key(%s): start", key)
	specified_key := fmt.Sprintf("specified_%s", key)
	existing = &[]duplosdk.DuploKeyStringValue{}
	existingKeys = []string{}
	if v, ok := getAsStringArray(d, specified_key); ok && v != nil {
		existing = selectKeyValues(all, *v)
		existingKeys = *v
	}
	log.Printf("[TRACE] getExistingDuploKeyStringValues key(%s): end", key)
	return
}

func getNewTagsDuploKeyStringValues(key string, d *schema.ResourceData) (newTags *[]duplosdk.DuploKeyStringValue) {
	log.Printf("[TRACE] getNewTagsDuploKeyStringValues key(%s): start", key)
	specified_key := fmt.Sprintf("specified_%s", key)
	newTags = keyValueFromState(key, d)
	if newTags != nil {
		specified := make([]string, len(*newTags))
		for i, kv := range *newTags {
			specified[i] = kv.Key
		}
		d.Set(specified_key, specified)
	}
	log.Printf("[TRACE] getNewTagsDuploKeyStringValues key(%s): end", key)
	return
}

func selectDuploKeyStringValues(all *[]duplosdk.DuploKeyStringValue, keys []string) *[]duplosdk.DuploKeyStringValue {
	log.Printf("[TRACE] selectDuploKeyStringValues start keys (%s) all (%s) ", keys, all)
	specified := map[string]duplosdk.DuploKeyStringValue{}
	for _, kv := range *all {
		specified[kv.Key] = kv
	}
	existing := make([]duplosdk.DuploKeyStringValue, 0, len(keys))
	for _, key := range keys {
		if kv, ok := specified[key]; ok {
			existing = append(existing, kv)
		}
	}
	log.Printf("[TRACE] selectDuploKeyStringValues keys (%s) state keyVals (%s) end", keys, existing)
	return &existing
}

func getDeletedKeysDuploKeyStringValue(newTags *[]duplosdk.DuploKeyStringValue, existing *[]duplosdk.DuploKeyStringValue, existingKeys []string) (deletedKeys []string) {
	log.Printf("[TRACE] getDeletedKeysDuploKeyStringValue : start")
	present := map[string]struct{}{}
	if newTags != nil {
		for _, kv := range *newTags {
			present[kv.Key] = struct{}{}
		}
	}
	// Finally, delete any keys that are no longer present.
	deletedKeys = []string{}
	if existing != nil {
		if newTags == nil {
			// no existing keys all deleted by user
			deletedKeys = existingKeys
		} else {
			for _, kv := range *existing {
				if _, ok := present[kv.Key]; !ok {
					deletedKeys = append(deletedKeys, kv.Key)
				}
			}
		}
	}
	log.Printf("[TRACE] getDeletedKeysDuploKeyStringValue end")
	return
}

func getTfManagedChangesDuploKeyStringValue(key string, all *[]duplosdk.DuploKeyStringValue, d *schema.ResourceData) (newTags *[]duplosdk.DuploKeyStringValue, deletedKeys []string) {
	log.Printf("[TRACE] getTfManagedChangesDuploKeyStringValue key(%s): start", key)
	existing, existingKeys := getExistingDuploKeyStringValues(key, all, d)
	newTags = getNewTagsDuploKeyStringValues(key, d)
	deletedKeys = getDeletedKeysDuploKeyStringValue(newTags, existing, existingKeys)
	log.Printf("[TRACE] getTfManagedChangesDuploKeyStringValue key(%s): end", key)
	return
}

func flattenTfManagedDuploKeyStringValues(key string, d *schema.ResourceData, all *[]duplosdk.DuploKeyStringValue) {
	specified_key := fmt.Sprintf("specified_%s", key)
	all_key := fmt.Sprintf("all_%s", key)
	d.Set(all_key, keyValueToState(all_key, all))
	if v, ok := getAsStringArray(d, specified_key); ok && v != nil {
		d.Set(key, keyValueToState(key, selectDuploKeyStringValues(all, *v)))
	} else {
		d.Set(specified_key, make([]interface{}, 0))
	}
}

func conditionalDefault(condition bool, defaultValue interface{}) interface{} {
	if !condition {
		return nil
	}

	return defaultValue
}

func diffSuppressSpecifiedMetadata(k, old, new string, d *schema.ResourceData) bool {
	return old == new
}

func diffSuppressStringCase(k, old, new string, d *schema.ResourceData) bool {
	return strings.EqualFold(old, new)
}

<<<<<<< HEAD
func OctalToNumericInt32(octal string) (int32, error) {
	var result int64
	base := int64(8) // Base for octal numbers

	for i, digit := range octal {
		if digit < '0' || digit > '7' {
			return 0, fmt.Errorf("Invalid octal digit: %c", digit)
		}
		numericDigit := int64(digit - '0')
		result += numericDigit * int64(math.Pow(float64(base), float64(len(octal)-i-1)))
	}

	if result > math.MaxInt32 || result < math.MinInt32 {
		return 0, fmt.Errorf("Octal value overflows int32 range")
	}

	return int32(result), nil
=======
func addIfDefined(target interface{}, resourceName string, targetValue interface{}) {
	v := reflect.ValueOf(target).Elem()
	field := v.FieldByName(resourceName)
	if field.IsValid() && field.CanSet() && targetValue != nil {

		val := reflect.ValueOf(targetValue)

		if val.Type().AssignableTo(field.Type()) {
			field.Set(val)
		}
	}
>>>>>>> d61c80c3
}<|MERGE_RESOLUTION|>--- conflicted
+++ resolved
@@ -969,7 +969,7 @@
 	return strings.EqualFold(old, new)
 }
 
-<<<<<<< HEAD
+
 func OctalToNumericInt32(octal string) (int32, error) {
 	var result int64
 	base := int64(8) // Base for octal numbers
@@ -987,7 +987,8 @@
 	}
 
 	return int32(result), nil
-=======
+}
+
 func addIfDefined(target interface{}, resourceName string, targetValue interface{}) {
 	v := reflect.ValueOf(target).Elem()
 	field := v.FieldByName(resourceName)
@@ -999,5 +1000,4 @@
 			field.Set(val)
 		}
 	}
->>>>>>> d61c80c3
-}+}
