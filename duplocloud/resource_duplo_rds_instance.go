package duplocloud

import (
	"context"
	"encoding/json"
	"errors"
	"fmt"
	"log"
	"regexp"
	"strconv"
	"strings"
	"terraform-provider-duplocloud/duplosdk"
	"time"
	"unicode"
	"unicode/utf8"

	"github.com/hashicorp/terraform-plugin-sdk/v2/diag"
	"github.com/hashicorp/terraform-plugin-sdk/v2/helper/retry"
	"github.com/hashicorp/terraform-plugin-sdk/v2/helper/schema"
	"github.com/hashicorp/terraform-plugin-sdk/v2/helper/validation"
)

// DuploRdsInstanceSchema returns a Terraform resource schema for an RDS instance.
func rdsInstanceSchema() map[string]*schema.Schema {
	return map[string]*schema.Schema{
		"tenant_id": {
			Description:  "The GUID of the tenant that the RDS instance will be created in.",
			Type:         schema.TypeString,
			Required:     true,
			ForceNew:     true, //switch tenant
			ValidateFunc: validation.IsUUID,
		},
		"name": {
			Description: "The short name of the RDS instance.  Duplo will add a prefix to the name.  You can retrieve the full name from the `identifier` attribute.",
			Type:        schema.TypeString,
			Required:    true,
			ForceNew:    true,
			ValidateFunc: validation.All(
				validation.StringLenBetween(1, 63-MAX_DUPLO_NO_HYPHEN_LENGTH),
				validation.StringMatch(regexp.MustCompile(`^[a-z0-9-]*$`), "Invalid RDS instance name"),
				validation.StringDoesNotMatch(regexp.MustCompile(`-$`), "RDS instance name cannot end with a hyphen"),
				validation.StringDoesNotMatch(regexp.MustCompile(`--`), "RDS instance name cannot contain two hyphens"),

				// NOTE: some validations are moot, because Duplo provides a prefix and suffix for the name:
				//
				// - First character must be a letter
				//
				// Because Duplo automatically prefixes names, it is impossible to break any of the rules in the above bulleted list.
			),
		},
		"identifier": {
			Description: "The full name of the RDS instance.",
			Type:        schema.TypeString,
			Computed:    true,
		},
		"arn": {
			Description: "The ARN of the RDS instance.",
			Type:        schema.TypeString,
			Computed:    true,
		},
		"endpoint": {
			Description: "The endpoint of the RDS instance.",
			Type:        schema.TypeString,
			Computed:    true,
		},
		"host": {
			Description: "The DNS hostname of the RDS instance.",
			Type:        schema.TypeString,
			Computed:    true,
		},
		"port": {
			Description: "The listening port of the RDS instance.",
			Type:        schema.TypeInt,
			Computed:    true,
		},
		"master_username": {
			Description:  "The master username of the RDS instance.",
			Type:         schema.TypeString,
			Optional:     true,
			Computed:     true,
			ForceNew:     true,
			ValidateFunc: validation.StringLenBetween(1, 128), // NOTE: further restrictions must wait until creation time
		},
		"master_password": {
			Description: "The master password of the RDS instance.",
			Type:        schema.TypeString,
			Optional:    true,
			Sensitive:   true,
			ValidateFunc: validation.All(
				validation.StringLenBetween(8, 128), // NOTE: further restrictions must wait until creation time
				validation.StringMatch(regexp.MustCompile(`[ -~]`), "RDS passwords must only include printable ASCII characters"),
				validation.StringDoesNotMatch(regexp.MustCompile(`[/"@]`), "RDS passwords must not include '/', '\"', or '@'"),
			),
		},
		"engine": {
			Description: "The numerical index of database engine to use the for the RDS instance.\n" +
				"Should be one of:\n\n" +
				"   - `0` : MySQL\n" +
				"   - `1` : PostgreSQL\n" +
				"   - `2` : MsftSQL-Express\n" +
				"   - `3` : MsftSQL-Standard\n" +
				"   - `8` : Aurora-MySQL\n" +
				"   - `9` : Aurora-PostgreSQL\n" +
				"   - `10` : MsftSQL-Web\n" +
				"   - `11` : Aurora-Serverless-MySql\n" +
				"   - `12` : Aurora-Serverless-PostgreSql\n" +
				"   - `13` : DocumentDB\n" +
				"   - `14` : MariaDB\n" +
				"   - `16` : Aurora\n",
			Type:         schema.TypeInt,
			Required:     true,
			ForceNew:     true,
			ValidateFunc: validation.IntInSlice([]int{0, 1, 2, 3, 8, 9, 10, 11, 12, 13, 14, 16}),
		},
		"engine_version": {
			Description: "The database engine version to use the for the RDS instance.\n" +
				"If you don't know the available engine versions for your RDS instance, you can use the [AWS CLI](https://docs.aws.amazon.com/cli/latest/reference/rds/describe-db-engine-versions.html) to retrieve a list.",
			Type:     schema.TypeString,
			Optional: true,
			Computed: true,
			ForceNew: true,
		},
		"snapshot_id": {
			Description:   "A database snapshot to initialize the RDS instance from, at launch.",
			Type:          schema.TypeString,
			Optional:      true,
			ForceNew:      true,
			ConflictsWith: []string{"master_username"},
		},
		"db_subnet_group_name": {
			Description: "Name of DB subnet group. DB instance will be created in the VPC associated with the DB subnet group.",
			Type:        schema.TypeString,
			Optional:    true,
			Computed:    true,
		},
		"db_name": {
			Description:      "The name of the database to create when the DB instance is created. This is not applicable for update.",
			Type:             schema.TypeString,
			Optional:         true,
			Computed:         true,
			DiffSuppressFunc: diffSuppressWhenNotCreating,
		},
		"parameter_group_name": {
			Description: "A RDS parameter group name to apply to the RDS instance.",
			Type:        schema.TypeString,
			Optional:    true,
			Computed:    true,
			ValidateFunc: validation.All(
				validation.StringLenBetween(1, 255),
				validation.StringMatch(regexp.MustCompile(`^[a-z][a-z0-9-]*$`), "Invalid DB parameter group name"),
				validation.StringDoesNotMatch(regexp.MustCompile(`-$`), "DB parameter group name cannot end with a hyphen"),
				validation.StringDoesNotMatch(regexp.MustCompile(`--`), "DB parameter group name cannot contain two hyphens"),
			),
			DiffSuppressFunc: diffSuppressWhenNotCreating,
		},
		"cluster_parameter_group_name": {
			Description: "Parameter group associated with this instance's DB Cluster.",
			Type:        schema.TypeString,
			Optional:    true,
			Computed:    true,
			ValidateFunc: validation.All(
				validation.StringLenBetween(1, 255),
				validation.StringMatch(regexp.MustCompile(`^[a-z][a-z0-9-]*$`), "Invalid DB parameter group name"),
				validation.StringDoesNotMatch(regexp.MustCompile(`-$`), "DB parameter group name cannot end with a hyphen"),
				validation.StringDoesNotMatch(regexp.MustCompile(`--`), "DB parameter group name cannot contain two hyphens"),
			),
			DiffSuppressFunc: diffSuppressWhenNotCreating,
		},
		"store_details_in_secret_manager": {
			Description: "Whether or not to store RDS details in the AWS secrets manager.",
			Type:        schema.TypeBool,
			Optional:    true,
			ForceNew:    true,
		},
		"size": {
			Description: "The instance type of the RDS instance.\n" +
				"See AWS documentation for the [available instance types](https://aws.amazon.com/rds/instance-types/).",
			Type:         schema.TypeString,
			Required:     true,
			ValidateFunc: validation.StringMatch(regexp.MustCompile(`^db\.`), "RDS instance types must start with 'db.'"),
		},
		"storage_type": {
			Description: "Valid values: gp2 | gp3 | io1 | standard | aurora. Storage type to be used for RDS instance storage.",
			Type:        schema.TypeString,
			Optional:    true,
			Computed:    true,
			ValidateFunc: validation.StringInSlice(
				[]string{"gp2", "gp3", "io1", "standard", "aurora"},
				false,
			),
		},
		"iops": {
			Description: "The IOPS (Input/Output Operations Per Second) value. Should be specified only if `storage_type` is either io1 or gp3.",
			Type:        schema.TypeInt,
			Optional:    true,
			Computed:    true,
		},
		"allocated_storage": {
			Description: "(Required unless a `snapshot_id` is provided) The allocated storage in gigabytes.",
			Type:        schema.TypeInt,
			Optional:    true,
			Computed:    true,
		},
		"encrypt_storage": {
			Description: "Whether or not to encrypt the RDS instance storage.",
			Type:        schema.TypeBool,
			Optional:    true,
			ForceNew:    true,
		},
		"enable_logging": {
			Description: "Whether or not to enable the RDS instance logging. This setting is not applicable for document db cluster instance.",
			Type:        schema.TypeBool,
			Optional:    true,
			Computed:    true,
		},
		"backup_retention_period": {
			Description:  "Specifies backup retention period between 1 and 35 day(s). Default backup retention period is 1 day.",
			Type:         schema.TypeInt,
			Optional:     true,
			Default:      1,
			ValidateFunc: validation.IntBetween(1, 35),
		},
		"multi_az": {
			Description: "Specifies if the RDS instance is multi-AZ.",
			Type:        schema.TypeBool,
			Optional:    true,
			Computed:    true,
		},
		"instance_status": {
			Description: "The current status of the RDS instance.",
			Type:        schema.TypeString,
			Computed:    true,
		},
		"deletion_protection": {
			Description: "If the DB instance should have deletion protection enabled." +
				"The database can't be deleted when this value is set to `true`. This setting is not applicable for document db cluster instance.",
			Type:     schema.TypeBool,
			Optional: true,
			Default:  false,
		},
		"kms_key_id": {
			Description: "The globally unique identifier for the key.",
			Type:        schema.TypeString,
			Computed:    true,
			Optional:    true,
		},
		"cluster_identifier": {
			Description: "The RDS Cluster Identifier",
			Type:        schema.TypeString,
			Computed:    true,
		},
		"v2_scaling_configuration": {
			Description: "Serverless v2_scaling_configuration min and max scalling capacity.",
			Type:        schema.TypeList,
			MaxItems:    1,
			Optional:    true,
			Elem: &schema.Resource{
				Schema: map[string]*schema.Schema{
					"min_capacity": {
						Description: "Specifies min scalling capacity.",
						Type:        schema.TypeFloat,
						Required:    true,
					},
					"max_capacity": {
						Description: "Specifies max scalling capacity.",
						Type:        schema.TypeFloat,
						Required:    true,
					},
				},
			},
		},
		"skip_final_snapshot": {
			Description: "If the final snapshot should be taken." +
				" When set to true, the final snapshot will not be taken when the resource is deleted.",
			Type:     schema.TypeBool,
			Optional: true,
			Default:  false,
		},
		"enable_iam_auth": {
			Description: "Whether or not to enable the RDS IAM authentication.",
			Type:        schema.TypeBool,
			Optional:    true,
			Computed:    true,
		},
		"enhanced_monitoring": {
			Description:  "Interval to capture metrics in real time for the operating system (OS) that your Amazon RDS DB instance runs on.",
			Type:         schema.TypeInt,
			Optional:     true,
			Computed:     true,
			ValidateFunc: validation.IntInSlice([]int{0, 1, 5, 10, 15, 30, 60}),
		},
<<<<<<< HEAD
		"performance_insights": {
			Description: "Amazon RDS Performance Insights is a database performance tuning and monitoring feature that helps you quickly assess the load on your database, and determine when and where to take action. Perfomance Insights get apply when enable is set to true. Not applicable for Cluster Db",
			Type:        schema.TypeList,
			MaxItems:    1,
			Optional:    true,
			Elem: &schema.Resource{
				Schema: map[string]*schema.Schema{
					"enable": {
						Description: "Enable or Disable Performance Insighta",
						Type:        schema.TypeBool,
						Optional:    true,
						Default:     false,
					},
					"kms_key_id": {
						Description: "Specify ARN for the KMS key to encrypt Performance Insights data.",
						Type:        schema.TypeString,
						Optional:    true,
						Computed:    true,
					},
					"retention_period": {
						Description: "Specify retention period in Days. Valid values are 7, 731 (2 years) or a multiple of 31",
						Type:        schema.TypeInt,
						Optional:    true,
						Computed:    true,
						ValidateFunc: validation.Any(
							validation.IntInSlice([]int{7, 731}),
							validation.IntDivisibleBy(31),
						),
					},
				},
			},
=======
		"availability_zone": {
			Description: "Specify a valid Availability Zone for the RDS primary instance" +
				" (when Multi-AZ is disabled) or for the Aurora writer instance." +
				" e.g. us-west-2a",
			Type:     schema.TypeString,
			Computed: true,
			Optional: true,
>>>>>>> be87ec1e
		},
	}
}

// SCHEMA for resource crud
func resourceDuploRdsInstance() *schema.Resource {
	return &schema.Resource{
		Description: "`duplocloud_rds_instance` manages an AWS RDS instance in Duplo.",

		ReadContext:   resourceDuploRdsInstanceRead,
		CreateContext: resourceDuploRdsInstanceCreate,
		UpdateContext: resourceDuploRdsInstanceUpdate,
		DeleteContext: resourceDuploRdsInstanceDelete,
		Importer: &schema.ResourceImporter{
			StateContext: schema.ImportStatePassthroughContext,
		},
		Timeouts: &schema.ResourceTimeout{
			Create: schema.DefaultTimeout(45 * time.Minute),
			Update: schema.DefaultTimeout(20 * time.Minute),
			Delete: schema.DefaultTimeout(20 * time.Minute),
		},
		Schema: rdsInstanceSchema(),
	}
}

// READ resource
func resourceDuploRdsInstanceRead(ctx context.Context, d *schema.ResourceData, m interface{}) diag.Diagnostics {
	log.Printf("[TRACE] resourceDuploRdsInstanceRead ******** start")

	// Get the object from Duplo, detecting a missing object
	c := m.(*duplosdk.Client)
	duplo, err := c.RdsInstanceGet(d.Id())
	if err != nil {
		return diag.FromErr(err)
	}
	if duplo == nil {
		d.SetId("")
		return nil
	}

	// Convert the object into Terraform resource data
	jo := rdsInstanceToState(duplo, d)
	for key := range jo {
		d.Set(key, jo[key])
	}
	d.SetId(fmt.Sprintf("v2/subscriptions/%s/RDSDBInstance/%s", duplo.TenantID, duplo.Name))

	log.Printf("[TRACE] resourceDuploRdsInstanceRead ******** end")
	return nil
}

// CREATE resource
func resourceDuploRdsInstanceCreate(ctx context.Context, d *schema.ResourceData, m interface{}) diag.Diagnostics {
	log.Printf("[TRACE] resourceDuploRdsInstanceCreate ******** start")

	// Convert the Terraform resource data into a Duplo object
	duplo, err := rdsInstanceFromState(d)
	if err != nil {
		return diag.Errorf("Internal error: %s", err)
	}

	// Populate the identifier field, and determine some other fields
	duplo.Identifier = duplo.Name
	tenantID := d.Get("tenant_id").(string)
	id := fmt.Sprintf("v2/subscriptions/%s/RDSDBInstance/%s", tenantID, duplo.Name)

	// Validate the RDS instance.
	errors := validateRdsInstance(duplo)
	if len(errors) > 0 {
		return errorsToDiagnostics(fmt.Sprintf("Cannot create RDS DB instance: %s: ", id), errors)
	}

	// Post the object to Duplo
	c := m.(*duplosdk.Client)
	_, err = c.RdsInstanceCreate(tenantID, duplo)
	if err != nil {
		return diag.Errorf("Error creating RDS DB instance '%s': %s", id, err)
	}
	d.SetId(id)

	// Wait up to 60 seconds for Duplo to be able to return the instance details.
	diags := waitForResourceToBePresentAfterCreate(ctx, d, "RDS DB instance", id, func() (interface{}, duplosdk.ClientError) {
		return c.RdsInstanceGet(id)
	})
	if diags != nil {
		return diags
	}

	// Wait for the instance to become available.
	err = rdsInstanceWaitUntilAvailable(ctx, c, id, d.Timeout("create"))
	if err != nil {
		return diag.Errorf("Error waiting for RDS DB instance '%s' to be available: %s", id, err)
	}

	createdRds, err := c.RdsInstanceGet(d.Id())
	if err != nil {
		return diag.FromErr(err)
	}

	identifier := createdRds.Identifier

	if d.HasChange("deletion_protection") || d.HasChange("skip_final_snapshot") {
		skipFinalSnapshot := d.Get("skip_final_snapshot").(bool)
		deleteProtection := new(bool)

		if isDeleteProtectionSupported(d) {
			log.Printf("[DEBUG] Updating delete protection settings to '%t' for db instance '%s'.", d.Get("deletion_protection").(bool), d.Get("identifier").(string))
			*deleteProtection = d.Get("deletion_protection").(bool)
		}

		if isAuroraDB(d) {
			obj := duplosdk.DuploRdsUpdateCluster{
				DBClusterIdentifier: identifier + "-cluster",
				DeletionProtection:  deleteProtection,
				SkipFinalSnapshot:   skipFinalSnapshot,
				ApplyImmediately:    true,
			}

			err = c.UpdateRdsCluster(tenantID, obj)
		} else {
			obj := duplosdk.DuploRdsUpdateInstance{
				DBInstanceIdentifier: identifier,
				DeletionProtection:   deleteProtection,
				SkipFinalSnapshot:    skipFinalSnapshot,
			}

			err = c.UpdateRDSDBInstance(tenantID, obj)
		}

		if err != nil {
			return diag.FromErr(err)
		}

		err = rdsInstanceWaitUntilAvailable(ctx, c, id, d.Timeout("update"))
		if err != nil {
			return diag.Errorf("Error waiting for RDS DB instance '%s' to be available: %s", id, err)
		}

	}
	if !isAuroraDB(d) {
		obj := duplosdk.DuploRdsUpdatePerformanceInsights{}
		pI := expandPerformanceInsight(d)
		if pI != nil {

			period := pI["retention_period"].(int)
			kmsid := pI["kms_key_id"].(string)
			enable := duplosdk.PerformanceInsightEnable{
				EnablePerformanceInsights:          pI["enable"].(bool),
				PerformanceInsightsRetentionPeriod: period,
				PerformanceInsightsKMSKeyId:        kmsid,
			}
			obj.Enable = &enable
			obj.DBInstanceIdentifier = identifier
		}
		insightErr := c.UpdateDBInstancePerformanceInsight(tenantID, obj)
		if insightErr != nil {
			return diag.FromErr(err)

		}
		_ = rdsInstanceWaitUntilUnavailable(ctx, c, id, 120*time.Second)

	}
	diags = resourceDuploRdsInstanceRead(ctx, d, m)

	log.Printf("[TRACE] resourceDuploRdsInstanceCreate ******** end")
	return diags
}

func expandPerformanceInsight(d *schema.ResourceData) map[string]interface{} {
	performanceInsight := d.Get("performance_insights").([]interface{})
	if len(performanceInsight) > 0 {
		val := performanceInsight[0].(map[string]interface{})
		if val["enable"].(bool) {
			return val
		}
	}
	return nil
}

// UPDATE resource
func resourceDuploRdsInstanceUpdate(ctx context.Context, d *schema.ResourceData, m interface{}) diag.Diagnostics {
	var err error

	c := m.(*duplosdk.Client)
	tenantID := d.Get("tenant_id").(string)
	id := d.Id()

	size := d.Get("size").(string)
	if d.HasChange("v2_scaling_configuration") && size == "db.serverless" {
		// Request Aurora serverless V2 instance-size change
		if v, ok := d.GetOk("v2_scaling_configuration"); ok {
			log.Printf("[TRACE] DuploRdsModifyAuroraV2ServerlessInstanceSize ******** start")
			err = c.RdsModifyAuroraV2ServerlessInstanceSize(tenantID, duplosdk.DuploRdsModifyAuroraV2ServerlessInstanceSize{
				Identifier:             d.Get("identifier").(string),
				ClusterIdentifier:      d.Get("identifier").(string) + "-cluster",
				SizeEx:                 size,
				ApplyImmediately:       true,
				V2ScalingConfiguration: expandV2ScalingConfiguration(v.([]interface{})),
			})
		}

		if err != nil {
			return diag.FromErr(err)
		}

		// Wait for the instance to become available.
		err = rdsInstanceWaitUntilAvailable(ctx, c, id, 7*time.Minute)
		if err != nil {
			return diag.Errorf("Error waiting for RDS DB instance '%s' to be unavailable: %s", id, err)
		}

		// in-case timed out. check one more time .. aurora cluster takes long time to update and backup
		err = rdsInstanceWaitUntilAvailable(ctx, c, id, 3*time.Minute)
		if err != nil {
			return diag.Errorf("Error waiting for RDS DB instance '%s' to be unavailable: %s", id, err)
		}
	}

	// Request the password change in Duplo
	if d.HasChange("master_password") {
		snapshotId, hasSnapshot := d.GetOk("snapshot_id")
		masterPassword := d.Get("master_password").(string)

		// Condition to check snapshot_id and password.
		if !(hasSnapshot && snapshotId.(string) != "" && masterPassword == "donotuse") {
			err = c.RdsInstanceChangePassword(tenantID, duplosdk.DuploRdsInstancePasswordChange{
				Identifier:     d.Get("identifier").(string),
				MasterPassword: masterPassword,
				StorePassword:  true,
			})
			if err != nil {
				return diag.FromErr(err)
			}
		}
	}

	identifier := d.Get("identifier").(string)
	updateLogging := d.HasChange("enable_logging")
	updateSize := d.HasChange("size")
	if updateLogging || updateSize {
		uploadDuploObject := new(duplosdk.DuploRdsUpdatePayload)
		if updateLogging {
			enableLogging := new(bool)
			*enableLogging = d.Get("enable_logging").(bool)
			uploadDuploObject.EnableLogging = enableLogging

			log.Printf("[TRACE] Updating enable_logging to: '%v' for db instance '%s'.", enableLogging, identifier)
		}

		if updateSize {
			size := d.Get("size").(string)
			uploadDuploObject.SizeEx = size

			log.Printf("[TRACE] Updating size to: '%s' for db instance '%s'.", size, identifier)
		}

		err = c.RdsInstanceChangeSizeOrEnableLogging(tenantID, identifier, uploadDuploObject)

		if err != nil {
			return diag.FromErr(err)
		}
	}

	if d.HasChange("backup_retention_period") || d.HasChange("deletion_protection") ||
		d.HasChange("skip_final_snapshot") {
		backupRetentionPeriod := d.Get("backup_retention_period").(int)
		skipFinalSnapshot := d.Get("skip_final_snapshot").(bool)
		deleteProtection := new(bool)

		if isDeleteProtectionSupported(d) {
			log.Printf("[DEBUG] Updating delete protection settings to '%t' for db instance '%s'.", d.Get("deletion_protection").(bool), d.Get("identifier").(string))
			*deleteProtection = d.Get("deletion_protection").(bool)
		}

		if isAuroraDB(d) {
			obj := duplosdk.DuploRdsUpdateCluster{
				DBClusterIdentifier:   identifier + "-cluster",
				BackupRetentionPeriod: backupRetentionPeriod,
				DeletionProtection:    deleteProtection,
				SkipFinalSnapshot:     skipFinalSnapshot,
				ApplyImmediately:      true,
			}
			err = c.UpdateRdsCluster(tenantID, obj)
		} else {
			obj := duplosdk.DuploRdsUpdateInstance{
				DBInstanceIdentifier:  identifier,
				BackupRetentionPeriod: backupRetentionPeriod,
				DeletionProtection:    deleteProtection,
				SkipFinalSnapshot:     skipFinalSnapshot,
			}
			err = c.UpdateRDSDBInstance(tenantID, obj)
		}

	}

	if d.HasChange("enhanced_monitoring") {
		val := d.Get("enhanced_monitoring").(int)
		err = c.RdsUpdateMonitoringInterval(tenantID, duplosdk.DuploMonitoringInterval{
			DBInstanceIdentifier: identifier,
			ApplyImmediately:     true,
			MonitoringInterval:   val,
		})
	}
	if err != nil {
		return diag.FromErr(err)
	}

	if !isAuroraDB(d) {
		obj := duplosdk.DuploRdsUpdatePerformanceInsights{}
		pI := expandPerformanceInsight(d)
		if pI != nil {
			period := pI["retention_period"].(int)
			kmsid := pI["kms_key_id"].(string)
			enable := duplosdk.PerformanceInsightEnable{
				EnablePerformanceInsights:          pI["enable"].(bool),
				PerformanceInsightsRetentionPeriod: period,
				PerformanceInsightsKMSKeyId:        kmsid,
			}
			obj.Enable = &enable
		} else {
			disable := duplosdk.PerformanceInsightDisable{
				EnablePerformanceInsights: false,
			}
			obj.Disable = &disable
		}
		obj.DBInstanceIdentifier = identifier
		insightErr := c.UpdateDBInstancePerformanceInsight(tenantID, obj)
		if insightErr != nil {
			return diag.FromErr(err)

		}

	}

	// Wait for the instance to become unavailable - but continue on if we timeout, without any errors raised.
	_ = rdsInstanceWaitUntilUnavailable(ctx, c, id, 150*time.Second)

	// Wait for the instance to become available.
	err = rdsInstanceWaitUntilAvailable(ctx, c, id, d.Timeout("update"))
	if err != nil {
		return diag.Errorf("Error waiting for RDS DB instance '%s' to be available: %s", id, err)
	}

	diags := resourceDuploRdsInstanceRead(ctx, d, m)

	log.Printf("[TRACE] resourceDuploRdsInstanceUpdate ******** end")
	return diags
}

// DELETE resource
func resourceDuploRdsInstanceDelete(ctx context.Context, d *schema.ResourceData, m interface{}) diag.Diagnostics {
	log.Printf("[TRACE] resourceDuploRdsInstanceDelete ******** start")

	// Delete the object from Duplo
	c := m.(*duplosdk.Client)
	id := d.Id()
	_, err := c.RdsInstanceDelete(d.Id())
	if err != nil {
		return diag.FromErr(err)
	}
	diags := waitForResourceToBeMissingAfterDelete(ctx, d, "RDS DB instance", id, func() (interface{}, duplosdk.ClientError) {
		return c.RdsInstanceGet(id)
	})

	// Wait 1 more minute to deal with consistency issues.
	if diags == nil {
		time.Sleep(time.Minute)
	}

	log.Printf("[TRACE] resourceDuploRdsInstanceDelete ******** end")
	return diags
}

// RdsInstanceWaitUntilAvailable waits until an RDS instance is available.
//
// It should be usable both post-creation and post-modification.
func rdsInstanceWaitUntilAvailable(ctx context.Context, c *duplosdk.Client, id string, timeout time.Duration) error {
	stateConf := &retry.StateChangeConf{
		Pending: []string{
			"processing", "backing-up", "backtracking", "configuring-enhanced-monitoring", "configuring-iam-database-auth", "configuring-log-exports", "creating",
			"maintenance", "modifying", "moving-to-vpc", "rebooting", "renaming",
			"resetting-master-credentials", "starting", "stopping", "storage-optimization", "upgrading", "failed", "submitted",
		},
		Target:       []string{"available"},
		MinTimeout:   10 * time.Second,
		PollInterval: 30 * time.Second,
		Timeout:      timeout,
		Refresh: func() (interface{}, string, error) {
			resp, err := c.RdsInstanceGet(id)
			if err != nil {
				return 0, "", err
			}
			if resp.InstanceStatus == "" {
				resp.InstanceStatus = "processing"
			}
			return resp, resp.InstanceStatus, nil
		},
	}
	log.Printf("[DEBUG] RdsInstanceWaitUntilAvailable (%s)", id)
	_, err := stateConf.WaitForStateContext(ctx)
	return err
}

// RdsInstanceWaitUntilUnavailable waits until an RDS instance is unavailable.
//
// It should be usable post-modification.
func rdsInstanceWaitUntilUnavailable(ctx context.Context, c *duplosdk.Client, id string, timeout time.Duration) error {
	stateConf := &retry.StateChangeConf{
		Target: []string{
			"processing", "backing-up", "backtracking", "configuring-enhanced-monitoring", "configuring-iam-database-auth", "configuring-log-exports", "creating",
			"maintenance", "modifying", "moving-to-vpc", "rebooting", "renaming",
			"resetting-master-credentials", "starting", "stopping", "storage-optimization", "upgrading",
		},
		Pending:      []string{"available"},
		MinTimeout:   10 * time.Second,
		PollInterval: 30 * time.Second,
		Timeout:      timeout,
		Refresh: func() (interface{}, string, error) {
			resp, err := c.RdsInstanceGet(id)
			if err != nil {
				return 0, "", err
			}
			if resp.InstanceStatus == "" {
				resp.InstanceStatus = "available"
			}
			return resp, resp.InstanceStatus, nil
		},
	}
	log.Printf("[DEBUG] RdsInstanceWaitUntilUnavailable (%s)", id)
	_, err := stateConf.WaitForStateContext(ctx)
	return err
}

/*************************************************
 * DATA CONVERSIONS to/from duplo/terraform
 */

// RdsInstanceFromState converts resource data respresenting an RDS instance to a Duplo SDK object.
func rdsInstanceFromState(d *schema.ResourceData) (*duplosdk.DuploRdsInstance, error) {
	duploObject := new(duplosdk.DuploRdsInstance)

	// First, convert things into simple scalars
	duploObject.Name = d.Get("name").(string)
	duploObject.Identifier = d.Get("identifier").(string)
	duploObject.Arn = d.Get("arn").(string)
	duploObject.Endpoint = d.Get("endpoint").(string)
	duploObject.MasterUsername = d.Get("master_username").(string)
	duploObject.MasterPassword = d.Get("master_password").(string)
	duploObject.Engine = d.Get("engine").(int)
	duploObject.EngineVersion = d.Get("engine_version").(string)
	duploObject.AvailabilityZone = d.Get("availability_zone").(string)
	duploObject.SnapshotID = d.Get("snapshot_id").(string)
	if isClusterGroupParameterSupportDb(duploObject.Engine) {
		duploObject.ClusterParameterGroupName = d.Get("cluster_parameter_group_name").(string)
		duploObject.DBParameterGroupName = d.Get("parameter_group_name").(string)
	} else {
		duploObject.DBParameterGroupName = d.Get("parameter_group_name").(string)
	}
	duploObject.DBSubnetGroupName = d.Get("db_subnet_group_name").(string)
	duploObject.Cloud = 0 // AWS
	duploObject.SizeEx = d.Get("size").(string)
	duploObject.EncryptStorage = d.Get("encrypt_storage").(bool)
	duploObject.StorageType = d.Get("storage_type").(string)
	duploObject.Iops = d.Get("iops").(int)
	duploObject.AllocatedStorage = d.Get("allocated_storage").(int)
	duploObject.EncryptionKmsKeyId = d.Get("kms_key_id").(string)
	duploObject.EnableLogging = d.Get("enable_logging").(bool)
	duploObject.BackupRetentionPeriod = d.Get("backup_retention_period").(int)
	duploObject.MultiAZ = d.Get("multi_az").(bool)
	duploObject.InstanceStatus = d.Get("instance_status").(string)
	duploObject.SkipFinalSnapshot = d.Get("skip_final_snapshot").(bool)
	duploObject.StoreDetailsInSecretManager = d.Get("store_details_in_secret_manager").(bool)
	duploObject.EnableIamAuth = d.Get("enable_iam_auth").(bool)
	if v, ok := d.GetOk("v2_scaling_configuration"); ok {
		duploObject.V2ScalingConfiguration = expandV2ScalingConfiguration(v.([]interface{}))
	}
	if duploObject.SizeEx == "db.serverless" && duploObject.V2ScalingConfiguration == nil {
		return nil, errors.New("v2_scaling_configuration: min_capacity and max_capacity must be provided")
	}
	if duploObject.MultiAZ && duploObject.AvailabilityZone != "" {
		return nil, errors.New("multi_az and availability_zone can not be set together.")
	}
	duploObject.DatabaseName = d.Get("db_name").(string)
	return duploObject, nil
}

func expandV2ScalingConfiguration(cfg []interface{}) *duplosdk.V2ScalingConfiguration {
	if len(cfg) < 1 {
		return nil
	}
	out := &duplosdk.V2ScalingConfiguration{}
	m := cfg[0].(map[string]interface{})
	if v, ok := m["min_capacity"]; ok {
		out.MinCapacity = v.(float64)
	}
	if v, ok := m["max_capacity"]; ok {
		out.MaxCapacity = v.(float64)
	}
	if out.MinCapacity == 0 || out.MaxCapacity == 0 {
		return nil
	}
	return out
}

// RdsInstanceToState converts a Duplo SDK object representing an RDS instance to terraform resource data.
func rdsInstanceToState(duploObject *duplosdk.DuploRdsInstance, d *schema.ResourceData) map[string]interface{} {
	if duploObject == nil {
		return nil
	}
	jsonData, _ := json.Marshal(duploObject)
	log.Printf("[TRACE] duplo-RdsInstanceToState ******** 1: INPUT <= %s ", jsonData)

	jo := make(map[string]interface{})

	// First, convert things into simple scalars
	jo["tenant_id"] = duploObject.TenantID
	jo["name"] = duploObject.Name
	jo["identifier"] = duploObject.Identifier
	jo["arn"] = duploObject.Arn
	jo["endpoint"] = duploObject.Endpoint
	clusterIdentifier := duploObject.ClusterIdentifier
	if len(clusterIdentifier) == 0 {
		clusterIdentifier = duploObject.Identifier
	}
	jo["cluster_identifier"] = clusterIdentifier

	if duploObject.Endpoint != "" {
		uriParts := strings.SplitN(duploObject.Endpoint, ":", 2)
		jo["host"] = uriParts[0]
		if len(uriParts) == 2 {
			jo["port"], _ = strconv.Atoi(uriParts[1])
		}
	}
	jo["master_username"] = duploObject.MasterUsername
	jo["master_password"] = duploObject.MasterPassword
	jo["engine"] = duploObject.Engine
	jo["engine_version"] = duploObject.EngineVersion
	jo["availability_zone"] = duploObject.AvailabilityZone
	jo["snapshot_id"] = duploObject.SnapshotID
	jo["parameter_group_name"] = duploObject.DBParameterGroupName
	jo["cluster_parameter_group_name"] = duploObject.ClusterParameterGroupName
	jo["db_subnet_group_name"] = duploObject.DBSubnetGroupName
	jo["size"] = duploObject.SizeEx
	jo["encrypt_storage"] = duploObject.EncryptStorage
	jo["storage_type"] = duploObject.StorageType
	jo["iops"] = duploObject.Iops
	jo["allocated_storage"] = duploObject.AllocatedStorage
	jo["kms_key_id"] = duploObject.EncryptionKmsKeyId
	jo["enable_logging"] = duploObject.EnableLogging
	jo["backup_retention_period"] = duploObject.BackupRetentionPeriod
	jo["multi_az"] = duploObject.MultiAZ
	jo["instance_status"] = duploObject.InstanceStatus
	jo["skip_final_snapshot"] = duploObject.SkipFinalSnapshot
	jo["store_details_in_secret_manager"] = duploObject.StoreDetailsInSecretManager
	jo["enable_iam_auth"] = duploObject.EnableIamAuth
	if duploObject.V2ScalingConfiguration != nil && duploObject.V2ScalingConfiguration.MinCapacity != 0 {
		d.Set("v2_scaling_configuration", []map[string]interface{}{{
			"min_capacity": duploObject.V2ScalingConfiguration.MinCapacity,
			"max_capacity": duploObject.V2ScalingConfiguration.MaxCapacity,
		}})
	}
	jo["enhanced_monitoring"] = duploObject.MonitoringInterval
	jo["db_name"] = duploObject.DatabaseName

	pis := []interface{}{}
	pi := make(map[string]interface{})
	pi["enable"] = duploObject.EnablePerformanceInsights
	if duploObject.EnablePerformanceInsights {
		pi["retention_period"] = duploObject.PerformanceInsightsRetentionPeriod
		pi["kms_key_id"] = duploObject.PerformanceInsightsKMSKeyId
	}
	pis = append(pis, pi)
	jo["performance_insights"] = pis
	jsonData2, _ := json.Marshal(jo)
	log.Printf("[TRACE] duplo-RdsInstanceToState ******** 2: OUTPUT => %s ", jsonData2)

	return jo
}

func validateRdsInstance(duplo *duplosdk.DuploRdsInstance) (errors []error) {
	if duplo.Engine == duplosdk.DUPLO_RDS_ENGINE_POSTGRESQL {

		// PostgreSQL requires shorter usernames.
		if duplo.MasterUsername != "" {
			length := utf8.RuneCountInString(duplo.MasterUsername)
			if length < 1 || length > 63 {
				errors = append(errors, fmt.Errorf("PostgreSQL requires the 'master_username' to be between 1 and 63 characters"))
			}
		}

	} else if duplo.Engine == duplosdk.DUPLO_RDS_ENGINE_MYSQL {

		// MySQL requires shorter usernames and passwords.
		if duplo.MasterUsername != "" {
			length := utf8.RuneCountInString(duplo.MasterUsername)
			if length < 1 || length > 16 {
				errors = append(errors, fmt.Errorf("MySQL requires the 'master_username' to be between 1 and 16 characters"))
			}
		}
		if duplo.MasterPassword != "" {
			length := utf8.RuneCountInString(duplo.MasterPassword)
			if length < 1 || length > 41 {
				errors = append(errors, fmt.Errorf("MySQL requires the 'master_password' to be between 1 and 41 characters"))
			}
		}
	}

	// Multiple databases require the first username character to be a letter.
	if duplosdk.RdsIsMsSQL(duplo.Engine) ||
		duplo.Engine == duplosdk.DUPLO_RDS_ENGINE_MYSQL ||
		duplo.Engine == duplosdk.DUPLO_RDS_ENGINE_POSTGRESQL {
		if duplo.MasterUsername != "" {
			first, _ := utf8.DecodeRuneInString(duplo.MasterUsername)
			if !unicode.IsLetter(first) {
				errors = append(errors, fmt.Errorf("first character of 'master_password' must be a letter for this RDS engine"))
			}
		}
	}

	return
}

func isAuroraDB(d *schema.ResourceData) bool {
	return d.Get("engine").(int) == 8 || d.Get("engine").(int) == 9 ||
		d.Get("engine").(int) == 11 || d.Get("engine").(int) == 12 || d.Get("engine").(int) == 16
}

func isDeleteProtectionSupported(d *schema.ResourceData) bool {
	// Avoid setting delete protection for document DB
	return d.Get("engine").(int) != 13
}

func isClusterGroupParameterSupportDb(db int) bool {
	clusterDb := map[int]bool{
		8:  true,
		9:  true,
		11: true,
		12: true,
		13: true,
		16: true,
	}
	return clusterDb[db]
}<|MERGE_RESOLUTION|>--- conflicted
+++ resolved
@@ -289,7 +289,6 @@
 			Computed:     true,
 			ValidateFunc: validation.IntInSlice([]int{0, 1, 5, 10, 15, 30, 60}),
 		},
-<<<<<<< HEAD
 		"performance_insights": {
 			Description: "Amazon RDS Performance Insights is a database performance tuning and monitoring feature that helps you quickly assess the load on your database, and determine when and where to take action. Perfomance Insights get apply when enable is set to true. Not applicable for Cluster Db",
 			Type:        schema.TypeList,
@@ -321,7 +320,7 @@
 					},
 				},
 			},
-=======
+		},
 		"availability_zone": {
 			Description: "Specify a valid Availability Zone for the RDS primary instance" +
 				" (when Multi-AZ is disabled) or for the Aurora writer instance." +
@@ -329,7 +328,6 @@
 			Type:     schema.TypeString,
 			Computed: true,
 			Optional: true,
->>>>>>> be87ec1e
 		},
 	}
 }
