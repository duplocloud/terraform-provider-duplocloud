--- conflicted
+++ resolved
@@ -96,12 +96,9 @@
 			"duplocloud_azure_mysql_database":         resourceAzureMysqlDatabase(),
 			"duplocloud_azure_redis_cache":            resourceAzureRedisCache(),
 			"duplocloud_azure_virtual_machine":        resourceAzureVirtualMachine(),
-<<<<<<< HEAD
 			"duplocloud_azure_sql_managed_database":   resourceAzureSqlManagedDatabase(),
-=======
 			"duplocloud_azure_postgresql_database":    resourceAzurePostgresqlDatabase(),
 			"duplocloud_azure_mssql_database":         resourceAzureMssqlDatabase(),
->>>>>>> fbd4964b
 		},
 		DataSourcesMap: map[string]*schema.Resource{
 			"duplocloud_admin_aws_credentials":   dataSourceAdminAwsCredentials(),
