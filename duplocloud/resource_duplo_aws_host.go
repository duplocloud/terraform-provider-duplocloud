package duplocloud

import (
	"context"
	"fmt"
	"log"
	"strings"
	"terraform-provider-duplocloud/duplosdk"
	"time"

	"github.com/hashicorp/terraform-plugin-sdk/v2/diag"
	"github.com/hashicorp/terraform-plugin-sdk/v2/helper/retry"
	"github.com/hashicorp/terraform-plugin-sdk/v2/helper/schema"
	"github.com/hashicorp/terraform-plugin-sdk/v2/helper/validation"
)

func nativeHostSchema() map[string]*schema.Schema {
	return map[string]*schema.Schema{
		"tenant_id": {
			Description:  "The GUID of the tenant that the host will be created in.",
			Type:         schema.TypeString,
			Required:     true,
			ForceNew:     true, //switch tenant
			ValidateFunc: validation.IsUUID,
		},
		"user_account": {
			Description:      "The name of the tenant that the host will be created in.",
			Type:             schema.TypeString,
			Optional:         true,
			Computed:         true,
			DiffSuppressFunc: diffSuppressFuncIgnore,
		},
		"friendly_name": {
			Description:      "The short name of the host.",
			Type:             schema.TypeString,
			Optional:         false,
			Required:         true,
			ForceNew:         true, // relaunch instance
			DiffSuppressFunc: diffSuppressIfSame,
		},
		"instance_id": {
			Description: "The AWS EC2 instance ID of the host.",
			Type:        schema.TypeString,
			Computed:    true,
		},
		"capacity": {
			Description: "The AWS EC2 instance type.",
			Type:        schema.TypeString,
			Optional:    false,
			Required:    true,
			ForceNew:    true, // relaunch instnace
		},
		"zone": {
			Description: "The availability zone to launch the host in, expressed as a number and starting at 0.",
			Type:        schema.TypeInt,
			Optional:    true,
			ForceNew:    true, // relaunch instance
			Default:     0,
		},
		"is_minion": {
			Type:     schema.TypeBool,
			Optional: true,
			ForceNew: true, // relaunch instance
			Default:  true,
		},
		"image_id": {
			Description: "The AMI ID to use.",
			Type:        schema.TypeString,
			Required:    true,
			ForceNew:    true, // relaunch instance
		},
		"base64_user_data": {
			Description: "Base64 encoded EC2 user data to associated with the host.",
			Type:        schema.TypeString,
			Optional:    true,
			ForceNew:    true, // relaunch instance
			Computed:    true,
		},
		"initial_base64_user_data": {
			Type:     schema.TypeString,
			Computed: true,
		},
		"prepend_user_data": {
			Description: "Bootstrap an EKS host with Duplo's user data, prepending it to custom user data if also provided.",
			Type:        schema.TypeBool,
			Optional:    true,
			ForceNew:    true, // relaunch instance
			Default:     true,
		},
		"agent_platform": {
			Description: "The numeric ID of the container agent pool that this host is added to.",
			Type:        schema.TypeInt,
			Optional:    true,
			ForceNew:    true, // relaunch instance
			Default:     0,
		},
		"is_ebs_optimized": {
			Type:     schema.TypeBool,
			Optional: true,
			Default:  false,
			ForceNew: true, // relaunch instance
		},
		"allocated_public_ip": {
			Description: "Whether or not to allocate a public IP.",
			Type:        schema.TypeBool,
			Optional:    true,
			Default:     false,
			ForceNew:    true, // relaunch instance
		},
		"cloud": {
			Description: "The numeric ID of the cloud provider to launch the host in.",
			Type:        schema.TypeInt,
			Optional:    true,
			Default:     0,
			ForceNew:    true, // relaunch instance
		},
		"keypair_type": {
			Description: "The numeric ID of the keypair type being used." +
				"Should be one of:\n\n" +
				"   - `0` : Default\n" +
				"   - `1` : ED25519\n" +
				"   - `2` : RSA (deprecated - some operating systems no longer support it)\n",
			Type:     schema.TypeInt,
			Optional: true,
			Computed: true,
		},
		"encrypt_disk": {
			Type:     schema.TypeBool,
			Optional: true,
			Default:  false,
			ForceNew: true, // relaunch instance
		},
		"status": {
			Description: "The current status of the host.",
			Type:        schema.TypeString,
			Computed:    true,
		},
		"identity_role": {
			Description: "The name of the IAM role associated with this host.",
			Type:        schema.TypeString,
			Computed:    true,
		},
		"private_ip_address": {
			Description: "The primary private IP address assigned to the host.",
			Type:        schema.TypeString,
			Computed:    true,
		},
		"public_ip_address": {
			Description: "The primary public IP address assigned to the host.",
			Type:        schema.TypeString,
			Computed:    true,
		},
		"metadata": {
			Description:      "Configuration metadata used when creating the host.<br>*Note: To configure OS disk size OsDiskSize can be specified as Key and its size as value, size value should be atleast 10*",
			Type:             schema.TypeList,
			Optional:         true,
			Computed:         true,
			Elem:             KeyValueSchema(),
			DiffSuppressFunc: diffSuppressWhenNotCreating,
		},
		"tags": {
			Type:     schema.TypeList,
			Optional: true,
			Computed: true,
			ForceNew: true, // relaunch instance
			Elem:     KeyValueSchema(),
		},
		"minion_tags": {
			Description: "A map of tags to assign to the resource. Example - `AllocationTags` can be passed as tag key with any value.",
			Type:        schema.TypeList,
			Optional:    true,
			Computed:    true,
			ForceNew:    true, // relaunch instance
			Elem:        KeyValueSchema(),
		},
		"volume": {
			Description: "Block to specify additional or secondary volume beyond the root device",
			Type:        schema.TypeList,
			Optional:    true,
			Computed:    true,
			ForceNew:    true, // relaunch instance
			Elem: &schema.Resource{
				Schema: map[string]*schema.Schema{
					"iops": {
						Type:     schema.TypeInt,
						Optional: true,
						Computed: true,
					},
					"name": {
						Type:     schema.TypeString,
						Optional: true,
						Computed: true,
					},
					"size": {
						Type:     schema.TypeInt,
						Optional: true,
						Computed: true,
					},
					"volume_id": {
						Type:     schema.TypeString,
						Optional: true,
						Computed: true,
					},
					"volume_type": {
						Type:     schema.TypeString,
						Optional: true,
						Computed: true,
					},
				},
			},
		},
		"network_interface": {
			Description: "An optional list of custom network interface configurations to use when creating the host.",
			Type:        schema.TypeList,
			Optional:    true,
			Computed:    true,
			ForceNew:    true, // relaunch instance
			Elem: &schema.Resource{
				Schema: map[string]*schema.Schema{
					"network_interface_id": {
						Description: "The ID of an ENI to attach to this host.  Cannot be specified if `subnet_id` or `associate_public_ip` is specified.",
						Type:        schema.TypeString,
						Optional:    true,
						Computed:    true,
					},
					"subnet_id": {
						Description: "The ID of a subnet in which to create a new ENI.  Cannot be specified if `network_interface_id` is specified.",
						Type:        schema.TypeString,
						Optional:    true,
						Computed:    true,
					},
					"device_index": {
						Description: "The device index to pass to AWS for attaching the ENI.  Starts at zero.",
						Type:        schema.TypeInt,
						Optional:    true,
						Computed:    true,
					},
					"associate_public_ip": {
						Description: "Whether or not to associate a public IP with the newly created ENI.  Cannot be specified if `network_interface_id` is specified.",
						Type:        schema.TypeBool,
						Optional:    true,
						Computed:    true,
					},
					"groups": {
						Type:     schema.TypeList,
						Optional: true,
						Computed: true,
						Elem:     &schema.Schema{Type: schema.TypeString},
					},
					"metadata": {
						Type:     schema.TypeList,
						Optional: true,
						Computed: true,
						Elem:     KeyValueSchema(),
					},
				},
			},
		},
		"custom_node_labels": {
			Description:      "Specify the labels to attach to the nodes.",
			Type:             schema.TypeMap,
			Optional:         true,
			Computed:         true,
			Elem:             &schema.Schema{Type: schema.TypeString},
			DiffSuppressFunc: diffSuppressWhenNotCreating,
		},

		"taints": {
			Description: "Specify taints to attach to the nodes, to repel other nodes with different toleration",
			Type:        schema.TypeList,
			Optional:    true,
			ForceNew:    true,
			Elem: &schema.Resource{
				Schema: map[string]*schema.Schema{
					"key": {
						Type:     schema.TypeString,
						Optional: true,
						ForceNew: true,
					},
					"value": {
						Type:     schema.TypeString,
						Optional: true,
						ForceNew: true,
					},
					"effect": {
<<<<<<< HEAD
						Description: "Update strategy of the node. Effect types <br>     `0`: NoSchedule<br>     `1`: PreferNoSchedule<br>     `2`: NoExecute",
=======
						Description: "Update strategy of the node. Effect types <br>      - NoSchedule<br>     - PreferNoSchedule<br>     - NoExecute",
>>>>>>> 4959857f
						Type:        schema.TypeString,
						Optional:    true,
						ValidateFunc: validation.StringInSlice([]string{
							"NoSchedule",
							"PreferNoSchedule",
							"NoExecute",
						}, false),
						ForceNew: true,
					},
				},
			},
		},
	}
}

func diffUserData(ctx context.Context, diff *schema.ResourceDiff, m interface{}) error {
	if diff.HasChange("base64_user_data") {
		_, newUserData := diff.GetChange("base64_user_data")
		initialUserData := diff.Get("initial_base64_user_data").(string)

		log.Printf("[DEBUG] diffUserData initial: %s, new: %s)", initialUserData, newUserData)
		if newUserData == initialUserData {
			// Suppress diffs caused by prepended data alone
			err := diff.Clear("base64_user_data")
			if err != nil {
				return fmt.Errorf("[Error] Error clearing diff for base64_user_data: %s", err)
			}
		}
	}

	return nil
}

// SCHEMA for resource crud
func resourceAwsHost() *schema.Resource {
	awsHostSchema := nativeHostSchema()

	awsHostSchema["wait_until_connected"] = &schema.Schema{
		Description:      "Whether or not to wait until Duplo can connect to the host, after creation.",
		Type:             schema.TypeBool,
		Optional:         true,
		ForceNew:         true,
		Default:          true,
		DiffSuppressFunc: diffSuppressWhenNotCreating,
	}

	return &schema.Resource{
		Description: "The duplocloud_aws_host represents an AWS resource, such as an EC2 instance, that is managed and automated through DuploCloud. It provides seamless integration and governance within AWS, enabling efficient deployment, management, and scaling of cloud infrastructure through DuploCloud’s platform.",

		ReadContext:   resourceAwsHostRead,
		CreateContext: resourceAwsHostCreate,
		DeleteContext: resourceAwsHostDelete,
		Importer: &schema.ResourceImporter{
			StateContext: schema.ImportStatePassthroughContext,
		},
		Timeouts: &schema.ResourceTimeout{
			Create: schema.DefaultTimeout(15 * time.Minute),
			Update: schema.DefaultTimeout(15 * time.Minute),
			Delete: schema.DefaultTimeout(15 * time.Minute),
		},
		Schema:        awsHostSchema,
		CustomizeDiff: diffUserData,
	}
}

func resourceAwsHostRead(ctx context.Context, d *schema.ResourceData, m interface{}) diag.Diagnostics {

	// Parse the identifying attributes
	id := d.Id()
	log.Printf("[TRACE] resourceAwsHostRead(%s): start", id)
	tenantID, instanceID, err := nativeHostIdParts(id)
	if err != nil {
		return diag.FromErr(err)
	}

	// Get the object from Duplo, detecting a missing object
	c := m.(*duplosdk.Client)
	duplo, err := c.NativeHostGet(tenantID, instanceID)
	if err != nil {

		// backend may return a 400 instead of a 404
		exists, err2 := c.NativeHostExists(tenantID, instanceID)
		if exists || err2 != nil {
			return diag.Errorf("Unable to retrieve AWS host '%s': %s", id, err)
		}
	}
	if duplo == nil {
		d.SetId("") // object missing
		return nil
	}

	// Apply the data
	nativeHostToState(d, duplo, c)

	log.Printf("[TRACE] resourceAwsHostRead(%s): end", id)
	return nil
}

func resourceAwsHostCreate(ctx context.Context, d *schema.ResourceData, m interface{}) diag.Diagnostics {
	var err error

	initUserDataOptions(d)

	// Build a request.
	rq := expandNativeHost(d)
	log.Printf("[TRACE] resourceAwsHostCreate(%s, %s): start", rq.TenantID, rq.FriendlyName)

	c := m.(*duplosdk.Client)

	// Set the NetworkInterfaces property as needed.
	diags := setNetworkInterfaces(rq, c)
	if diags != nil {
		return diags
	}

	// Create the host in Duplo.
	rp, err := c.NativeHostCreate(rq)
	if err != nil {
		return diag.Errorf("Error creating AWS host '%s': %s", rq.FriendlyName, err)
	}
	if rp.InstanceID == "" {
		return diag.Errorf("Error creating AWS host '%s': no instance ID was received", rq.FriendlyName)
	}

	// Wait up to 60 seconds for Duplo to be able to return the host details.
	id := fmt.Sprintf("v2/subscriptions/%s/NativeHostV2/%s", rp.TenantID, rp.InstanceID)
	diags = waitForResourceToBePresentAfterCreate(ctx, d, "AWS host", id, func() (interface{}, duplosdk.ClientError) {
		return c.NativeHostGet(rp.TenantID, rp.InstanceID)
	})
	if diags != nil {
		return diags
	}
	d.SetId(id)

	// By default, wait until the host is completely ready.
	if d.Get("wait_until_connected") == nil || d.Get("wait_until_connected").(bool) {
		err = nativeHostWaitUntilReady(ctx, c, rp.TenantID, rp.InstanceID, d.Timeout("create"))
		if err != nil {
			return diag.FromErr(err)
		}
	}

	// Read the host from the backend again.
	diags = resourceAwsHostRead(ctx, d, m)
	log.Printf("[TRACE] resourceAwsHostCreate(%s, %s): end", rq.TenantID, rq.FriendlyName)
	return diags
}

func initUserDataOptions(d *schema.ResourceData) {
	// Store initial base64_user_data if supplied
	if userData, ok := d.GetOk("base64_user_data"); ok {
		d.Set("initial_base64_user_data", userData)
	}
}

func setNetworkInterfaces(rq *duplosdk.DuploNativeHost, c *duplosdk.Client) diag.Diagnostics {
	// Handle subnet selection for hosts
	var subnetIds []string
	var err duplosdk.ClientError
	var orientation string

	if rq.AllocatedPublicIP {
		orientation = "external"
		subnetIds, err = c.TenantGetExternalSubnets(rq.TenantID)
	} else {
		orientation = "internal"
		subnetIds, err = c.TenantGetInternalSubnets(rq.TenantID)
	}

	if err != nil {
		return diag.Errorf("Error creating AWS host '%s': failed to get %s subnets for tenant '%s' "+
			"Internal error: %s", rq.FriendlyName, orientation, rq.TenantID, err)
	}

	if len(subnetIds) == 0 {
		return diag.Errorf("Error creating AWS host '%s': no %s subnets were found for tenant '%s' "+
			rq.FriendlyName, orientation, rq.TenantID)
	}

	if rq.Zone < 0 || rq.Zone >= len(subnetIds) {
		return diag.Errorf("Error creating AWS host '%s': zone %d is invalid. zone must be between 0 and %d.",
			rq.FriendlyName, rq.Zone, len(subnetIds))
	}

	subnetId := subnetIds[rq.Zone]

	// When AllocatedPublicIP is true, ensure there is at least one network interface
	if rq.AllocatedPublicIP && (rq.NetworkInterfaces == nil || len(*rq.NetworkInterfaces) == 0) {
		// No network interfaces, create a new one on the external subnet for the given zone.
		rq.NetworkInterfaces = &[]duplosdk.DuploNativeHostNetworkInterface{{
			SubnetID: subnetId,
		}}
	}

	if rq.NetworkInterfaces == nil {
		return nil
	}

	// Ensure all network interfaces without an ID are using the correct subnet
	for idx, niConfig := range *rq.NetworkInterfaces {
		if niConfig.NetworkInterfaceID != "" && niConfig.SubnetID != "" {
			return diag.Errorf("Error creating AWS host '%s': a subnetId on network interface %d cannot be specified since network_interface_id '%s' is provided",
				rq.FriendlyName, idx, niConfig.NetworkInterfaceID)
		}

		if niConfig.NetworkInterfaceID == "" {
			if niConfig.SubnetID == "" {
				niConfig.SubnetID = subnetId
			} else if niConfig.SubnetID != subnetId {
				return diag.Errorf("Error creating AWS host '%s': %s subnetId on network interface %d for zone %d must be '%s' instead of '%s'",
					rq.FriendlyName, orientation, idx, rq.Zone, subnetId, niConfig.SubnetID)
			}
		}
	}

	return nil
}

// UPDATE resource
/*
func resourceAwsHostUpdate(ctx context.Context, d *schema.ResourceData, m interface{}) diag.Diagnostics {

	// Build a request.
	rq := expandNativeHost(d)
	log.Printf("[TRACE] resourceAwsHostUpdate(%s, %s): start", rq.TenantID, rq.InstanceID)

	// Update the host in Duplo.
	c := m.(*duplosdk.Client)
	_, err := c.NativeHostUpdate(rq)
	if err != nil {
		return diag.Errorf("Error creating AWS host '%s': %s", rq.FriendlyName, err)
	}

	// Read the host from the backend again.
	diags := resourceAwsHostRead(ctx, d, m)
	log.Printf("[TRACE] resourceAwsHostCreate(%s, %s): end", rq.TenantID, rq.FriendlyName)
	return diags
}
*/

// DELETE resource
func resourceAwsHostDelete(ctx context.Context, d *schema.ResourceData, m interface{}) diag.Diagnostics {
	var diags diag.Diagnostics

	// Parse the identifying attributes
	id := d.Id()
	log.Printf("[TRACE] resourceAwsHostDelete(%s): start", id)
	tenantID, instanceID, err := nativeHostIdParts(id)
	if err != nil {
		return diag.FromErr(err)
	}

	// Check if the host exists
	c := m.(*duplosdk.Client)
	exists, err := c.NativeHostExists(tenantID, instanceID)
	if err != nil {
		return diag.FromErr(err)
	}
	if exists {

		// Delete the host from Duplo
		err = c.NativeHostDelete(tenantID, instanceID)
		if err != nil {
			return diag.FromErr(err)
		}

		// Wait for the host to be missing
		diags = waitForResourceToBeMissingAfterDelete(ctx, d, "AWS host", id, func() (interface{}, duplosdk.ClientError) {
			if rp, err := c.NativeHostExists(tenantID, instanceID); rp || err != nil {
				return rp, err
			}
			return nil, nil
		})
	}

	log.Printf("[TRACE] resourceAwsHostDelete(%s): end", id)
	return diags
}

func expandNativeHost(d *schema.ResourceData) *duplosdk.DuploNativeHost {
	obj := []duplosdk.DuploTaints{}
	if val, ok := d.Get("taints").([]interface{}); ok {
		for _, dt := range val {
			m := dt.(map[string]interface{})
			taints := duplosdk.DuploTaints{
				Key:    m["key"].(string),
				Value:  m["value"].(string),
				Effect: m["effect"].(string),
			}
			obj = append(obj, taints)

		}
	}
	return &duplosdk.DuploNativeHost{
		TenantID:          d.Get("tenant_id").(string),
		InstanceID:        d.Get("instance_id").(string),
		UserAccount:       d.Get("user_account").(string),
		FriendlyName:      d.Get("friendly_name").(string),
		Capacity:          d.Get("capacity").(string),
		Zone:              d.Get("zone").(int),
		IsMinion:          d.Get("is_minion").(bool),
		ImageID:           d.Get("image_id").(string),
		Base64UserData:    d.Get("base64_user_data").(string),
		PrependUserData:   d.Get("prepend_user_data").(bool),
		AgentPlatform:     d.Get("agent_platform").(int),
		IsEbsOptimized:    d.Get("is_ebs_optimized").(bool),
		AllocatedPublicIP: d.Get("allocated_public_ip").(bool),
		Cloud:             d.Get("cloud").(int),
		KeyPairType:       d.Get("keypair_type").(int),
		EncryptDisk:       d.Get("encrypt_disk").(bool),
		MetaData:          keyValueFromState("metadata", d),
		Tags:              keyValueFromState("tags", d),
		MinionTags:        keyValueFromState("minion_tags", d),
		Volumes:           expandNativeHostVolumes("volume", d),
		NetworkInterfaces: expandNativeHostNetworkInterfaces("network_interface", d),
		ExtraNodeLabels:   keyValueFromMap(d.Get("custom_node_labels").(map[string]interface{})),
		Taints:            &obj,
	}
}

func expandNativeHostVolumes(key string, d *schema.ResourceData) *[]duplosdk.DuploNativeHostVolume {
	var result []duplosdk.DuploNativeHostVolume

	if rawlist, ok := d.GetOk(key); ok && rawlist != nil && len(rawlist.([]interface{})) > 0 {
		volumes := rawlist.([]interface{})

		result = make([]duplosdk.DuploNativeHostVolume, 0, len(volumes))
		for _, raw := range volumes {
			volume := raw.(map[string]interface{})

			duplo := duplosdk.DuploNativeHostVolume{}
			if v, ok := volume["iops"]; ok && v != nil && v.(int) > 0 {
				duplo.Iops = v.(int)
			}
			if v, ok := volume["name"]; ok && v != nil && v.(string) != "" {
				duplo.Name = v.(string)
			}
			if v, ok := volume["size"]; ok && v != nil && v.(int) > 0 {
				duplo.Size = v.(int)
			}
			if v, ok := volume["volume_id"]; ok && v != nil && v.(string) != "" {
				duplo.VolumeID = v.(string)
			}
			if v, ok := volume["volume_type"]; ok && v != nil && v.(string) != "" {
				duplo.VolumeType = v.(string)
			}
			result = append(result, duplo)
		}
	}

	return &result
}

func expandNativeHostNetworkInterfaces(key string, d *schema.ResourceData) *[]duplosdk.DuploNativeHostNetworkInterface {
	var result []duplosdk.DuploNativeHostNetworkInterface

	if rawlist, ok := d.GetOk(key); ok && rawlist != nil && len(rawlist.([]interface{})) > 0 {
		nics := rawlist.([]interface{})

		result = make([]duplosdk.DuploNativeHostNetworkInterface, 0, len(nics))
		for _, raw := range nics {
			nic := raw.(map[string]interface{})

			duplo := duplosdk.DuploNativeHostNetworkInterface{
				AssociatePublicIP: nic["associate_public_ip"].(bool),
				MetaData:          keyValueFromStateList("metadata", nic),
			}

			if v, ok := nic["subnet_id"]; ok && v != nil && v.(string) != "" {
				duplo.SubnetID = v.(string)
			}
			if v, ok := nic["network_interface_id"]; ok && v != nil && v.(string) != "" {
				duplo.NetworkInterfaceID = v.(string)
			}
			if v, ok := nic["device_index"]; ok && v != nil && v.(int) > 0 {
				duplo.DeviceIndex = v.(int)
			}
			if v, ok := nic["groups"]; ok && v != nil {
				duplo.Groups, _ = getStringArray(nic, "groups")
			}

			result = append(result, duplo)
		}
	}

	return &result
}

func nativeHostToState(d *schema.ResourceData, duplo *duplosdk.DuploNativeHost, c *duplosdk.Client) {
	d.Set("instance_id", duplo.InstanceID)
	d.Set("user_account", duplo.UserAccount)
	d.Set("tenant_id", duplo.TenantID)
	d.Set("friendly_name", duplo.FriendlyName)
	d.Set("capacity", duplo.Capacity)
	d.Set("is_minion", duplo.IsMinion)
	d.Set("image_id", duplo.ImageID)
	d.Set("base64_user_data", duplo.Base64UserData)
	d.Set("agent_platform", duplo.AgentPlatform)
	d.Set("is_ebs_optimized", duplo.IsEbsOptimized)
	d.Set("cloud", duplo.Cloud)
	d.Set("keypair_type", duplo.KeyPairType)
	d.Set("encrypt_disk", duplo.EncryptDisk)
	d.Set("status", duplo.Status)
	d.Set("identity_role", duplo.IdentityRole)
	d.Set("private_ip_address", duplo.PrivateIPAddress)
	d.Set("public_ip_address", duplo.PublicIPAddress)

	d.Set("tags", keyValueToState("tags", duplo.Tags))
	d.Set("minion_tags", keyValueToState("minion_tags", duplo.MinionTags))
	// Ignore the value in the response for duplo.PrependUserData
	if duplo.MetaData != nil {
		d.Set("metadata", keyValueToState("metadata", duplo.MetaData))
	}
	// If a network interface was customized, certain fields are not returned by the backend.
	if v, ok := d.GetOk("network_interface"); !ok || v == nil || len(v.([]interface{})) == 0 {
		d.Set("zone", duplo.Zone)
		d.Set("allocated_public_ip", duplo.AllocatedPublicIP)
	}

	//d.Set("metadata", keyValueToState("metadata", duplo.MetaData))
	d.Set("volume", flattenNativeHostVolumes(duplo.Volumes))
	d.Set("network_interface", flattenNativeHostNetworkInterfaces(duplo.NetworkInterfaces))
	if duplo.IsMinion {
		obj, _ := c.GetMinionForHost(duplo.TenantID, duplo.InstanceID)
		if obj != nil && obj.Taints != nil {
			d.Set("taints", flattenTaints(*obj.Taints))
		}
	}

}

func flattenTaints(taints []duplosdk.DuploTaints) []interface{} {
	state := make([]interface{}, len(taints))
	for i, t := range taints {
		data := map[string]interface{}{
			"key":    t.Key,
			"value":  t.Value,
			"effect": t.Effect,
		}
		state[i] = data
	}
	return state
}

func flattenNativeHostVolumes(duplo *[]duplosdk.DuploNativeHostVolume) []interface{} {
	if duplo == nil {
		return []interface{}{}
	}

	list := make([]interface{}, 0, len(*duplo))
	for _, item := range *duplo {
		list = append(list, map[string]interface{}{
			"iops":        item.Iops,
			"name":        item.Name,
			"size":        item.Size,
			"volume_id":   item.VolumeID,
			"volume_type": item.VolumeType,
		})
	}

	return list
}

func flattenNativeHostNetworkInterfaces(duplo *[]duplosdk.DuploNativeHostNetworkInterface) []interface{} {
	if duplo == nil {
		return []interface{}{}
	}

	list := make([]interface{}, 0, len(*duplo))
	for _, item := range *duplo {
		nic := map[string]interface{}{
			"associate_public_ip": item.AssociatePublicIP,
			"metadata":            keyValueToState("metadata", item.MetaData),
		}

		if item.NetworkInterfaceID != "" {
			nic["network_interface_id"] = item.NetworkInterfaceID
		}
		if item.SubnetID != "" {
			log.Printf("[TRACE] flattenNativeHostNetworkInterfaces(%s): end", item.SubnetID)
			nic["subnet_id"] = item.SubnetID
		}
		if item.Groups != nil {
			nic["groups"] = item.Groups
		}
		if item.DeviceIndex > 0 {
			nic["device_index"] = item.DeviceIndex
		}

		list = append(list, nic)
	}

	return list
}

func nativeHostIdParts(id string) (string, string, error) {
	idParts := strings.SplitN(id, "/", 5)
	if len(idParts) < 5 {
		return "", "", fmt.Errorf("invalid resource ID: %s", id)
	}
	return idParts[2], idParts[4], nil
}

// NativeHostWaitForCreation waits for creation of an AWS Host by the Duplo API
func nativeHostWaitUntilReady(ctx context.Context, c *duplosdk.Client, tenantID, instanceID string, timeout time.Duration) error {
	stateConf := &retry.StateChangeConf{
		Pending: []string{"pending"},
		Target:  []string{"ready"},
		Refresh: func() (interface{}, string, error) {
			rp, err := c.NativeHostGet(tenantID, instanceID)
			status := "pending"
			if err == nil && rp.Status == "running" {
				status = "ready"
			}
			return rp, status, err
		},
		// MinTimeout will be 10 sec freq, if times-out forces 30 sec anyway
		PollInterval: 30 * time.Second,
		Timeout:      timeout,
	}
	log.Printf("[DEBUG] duploNativeHostWaitUntilReady(%s, %s)", tenantID, instanceID)
	_, err := stateConf.WaitForStateContext(ctx)
	return err
}

func diffSuppressIfSame(k, old string, new string, d *schema.ResourceData) bool {
	if d.IsNewResource() {
		return true
	}

	oldFullName := ""
	fn := d.Get("fullname")
	if fn != nil {
		oldFullName = fn.(string) // duploservices-tenant02-tftestasg01 (from Duplo API)
	} else {
		oldFullName = old
	}

	// new: duploservices-tenant02-tftestasg01
	if strings.HasPrefix(new, "duploservices-") {
		log.Printf("[DEBUG]diffSuppressIfSame old: %s, new: %s)", oldFullName, new)
		return oldFullName == new
	}

	ua := d.Get("user_account")
	if ua == nil {
		return old == new
	}

	oldAccountName := ua.(string)
	prefix := strings.Join([]string{"duploservices", oldAccountName}, "-")
	oldName, _ := duplosdk.UnprefixName(prefix, oldFullName)

	log.Printf("[DEBUG]diffSuppressIfSame prefix: %s and new: %s, old: %s)", prefix, new, oldName)

	// new: tftestasg01
	return oldName == new
}<|MERGE_RESOLUTION|>--- conflicted
+++ resolved
@@ -283,11 +283,7 @@
 						ForceNew: true,
 					},
 					"effect": {
-<<<<<<< HEAD
-						Description: "Update strategy of the node. Effect types <br>     `0`: NoSchedule<br>     `1`: PreferNoSchedule<br>     `2`: NoExecute",
-=======
 						Description: "Update strategy of the node. Effect types <br>      - NoSchedule<br>     - PreferNoSchedule<br>     - NoExecute",
->>>>>>> 4959857f
 						Type:        schema.TypeString,
 						Optional:    true,
 						ValidateFunc: validation.StringInSlice([]string{
