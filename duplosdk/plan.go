package duplosdk

import (
	"fmt"
)

type DuploPlan struct {
	Name              string                      `json:"Name"`
	NwProvider        int                         `json:"NwProvider,omitempty"` // FIXME: put a proper enum here.
	BlockBYOHosts     bool                        `json:"BlockBYOHosts"`
	Images            *[]DuploPlanImage           `json:"Images,omitempty"`
	AwsConfig         map[string]interface{}      `json:"AwsConfig,omitempty"`
	UnrestrictedExtLB bool                        `json:"UnrestrictedExtLB,omitempty"`
	Capabilities      map[string]interface{}      `json:"Capabilities,omitempty"`
	Certificates      *[]DuploPlanCertificate     `json:"Certificates,omitempty"`
	KmsKeyInfos       *[]DuploPlanKmsKeyInfo      `json:"KmsKeyInfos,omitempty"`
	MetaData          *[]DuploKeyStringValue      `json:"MetaData,omitempty"`
	PlanConfigData    *[]DuploCustomDataEx        `json:"PlanConfigData,omitempty"`
	WafInfos          *[]DuploPlanWAF             `json:"WafInfos,omitempty"`
	K8ClusterConfigs  *[]DuploPlanK8ClusterConfig `json:"K8ClusterConfigs,omitempty"`
	CloudPlatforms    *[]DuploPlanCloudPlatform   `json:"CloudPlatforms,omitempty"`
	DnsConfig         *DuploPlanDnsConfig         `json:"DnsConfig,omitempty"`
}

type DuploPlanDnsConfig struct {
	DomainId          string `json:"DomainId,omitempty"`
	InternalDnsSuffix string `json:"InternalDnsSuffix,omitempty"`
	ExternalDnsSuffix string `json:"ExternalDnsSuffix,omitempty"`
	IsGlobalDNS       bool   `json:"IsGlobalDNS,omitempty"`
	IgnoreGlobalDNS   bool   `json:"IgnoreGlobalDNS,omitempty"`
}

type DuploPlanImage struct {
	Name     string                 `json:"Name"`
	ImageId  string                 `json:"ImageId,omitempty"`
	OS       string                 `json:"OS,omitempty"`
	Tags     *[]DuploKeyStringValue `json:"Tags,omitempty"`
	Username string                 `json:"Username,omitempty"`
}

type DuploPlanCertificate struct {
	CertificateName string `json:"CertificateName"`
	CertificateArn  string `json:"CertificateArn"`
}

type DuploPlanKmsKeyInfo struct {
	KeyName string `json:"KeyName,omitempty"`
	KeyArn  string `json:"KeyArn,omitempty"`
	KeyId   string `json:"KeyId,omitempty"`
}

type DuploPlanK8ClusterConfig struct {
	Name                           string `json:"Name,omitempty"`
	ApiServer                      string `json:"ApiServer,omitempty"`
	Token                          string `json:"Token,omitempty"`
	K8Provider                     int    `json:"K8Provider,omitempty"`
	AwsRegion                      string `json:"AwsRegion,omitempty"`
	K8sVersion                     string `json:"K8sVersion,omitempty"`
	CertificateAuthorityDataBase64 string `json:"CertificateAuthorityDataBase64,omitempty"`
}

type DuploPlanWafInfo struct {
	WebAclName string `json:"WebAclName,omitempty"`
	WebAclId   string `json:"WebAclId,omitempty"`
}

type DuploPlanCloudPlatform struct {
	Platform     int                    `json:"Cloud"`
	Images       *[]DuploPlanImage      `json:"Images,omitempty"`
	AzureConfig  map[string]interface{} `json:"AzureConfig,omitempty"`
	GoogleConfig map[string]interface{} `json:"GoogleConfig,omitempty"`
}

type DuploPlanNgwAddress struct {
	AllocationId       string `json:"AllocationId"`
	NetworkInterfaceId string `json:"NetworkInterfaceId"`
	PrivateIP          string `json:"PrivateIp"`
	PublicIP           string `json:"PublicIp"`
}

type DuploPlanNgw struct {
	NatGatewayId        string                 `json:"NatGatewayId,omitempty"`
	State               *DuploStringValue      `json:"State,omitempty"`
	SubnetId            string                 `json:"SubnetId"`
	VpcId               string                 `json:"VpcId"`
	Tags                *[]DuploKeyStringValue `json:"Tags,omitempty"`
	NatGatewayAddresses *[]DuploPlanNgwAddress `json:"NatGatewayAddresses,omitempty"`
}

type DuploPlanSettings struct {
	NwProvider            int    `json:"NwProvider,omitempty"` // FIXME: put a proper enum here.
	BlockBYOHosts         bool   `json:"BlockBYOHosts"`
	UnrestrictedExtLB     bool   `json:"UnrestrictedExtLB,omitempty"`
	InfraOwner            string `json:"InfraOwner"`
	DefaultApplicationUrl string `json:"DefaultApplicationUrl"`
}

type DuploPlanWAF struct {
	WebAclName   string
	WebAclId     string
	DashboardUrl string
}

func (c *Client) PlanWAFGetList(planID string) (*[]DuploPlanWAF, ClientError) {
	list := []DuploPlanWAF{}
	err := c.getAPI("PlanWAFGetList()", fmt.Sprintf("v3/admin/plans/%s/waf", planID), &list)
	if err != nil {
		return nil, err
	}
	return &list, nil
}

func (c *Client) PlanWAFGet(planID, name string) (*DuploPlanWAF, ClientError) {
	w := DuploPlanWAF{}
	err := c.getAPI("PlanWAFGetList()", fmt.Sprintf("v3/admin/plans/%s/waf/%s", planID, name), &w)
	if err != nil {
		return nil, err
	}
	return &w, nil
}

func (c *Client) PlanWAF(planID string, wafs DuploPlanWAF) ClientError {
	rp := &DuploPlanWAF{}
	return c.postAPI(
		fmt.Sprintf("PlanWAF(%s)", planID),
		fmt.Sprintf("v3/admin/plans/%s/waf", planID),
		wafs,
		rp)
}

// PlanGetList retrieves a list of plans via the Duplo API.
func (c *Client) PlanGetList() (*[]DuploPlan, ClientError) {
	list := []DuploPlan{}
	err := c.getAPI("PlanGetList()", "adminproxy/GetPlans", &list)
	if err != nil {
		return nil, err
	}
	return &list, nil
}

// PlanGet retrieves a plan by name via the Duplo API.
func (c *Client) PlanGet(name string) (*DuploPlan, ClientError) {
	list, err := c.PlanGetList()
	if err != nil {
		return nil, err
	}

	for _, plan := range *list {
		if plan.Name == name {
			return &plan, nil
		}
	}

	return nil, nil
}

func (c *Client) PlanWafDelete(planID, name string) ClientError {
	return c.deleteAPI(
		fmt.Sprintf("PlanWafDelete(%s, %s)", planID, name),
		fmt.Sprintf("v3/admin/plans/%s/waf/%s", planID, name),
		nil)
}

// GetK8sCredentials retrieves just-in-time kubernetes credentials via the Duplo API.
func (c *Client) GetPlanK8sJitAccess(planID string) (*DuploEksCredentials, ClientError) {
	creds := DuploEksCredentials{}
	err := c.getAPI(fmt.Sprintf("GetK8sCredentials(%s)", planID), fmt.Sprintf("v3/admin/plans/%s/k8sConfig", planID), &creds)
	if err != nil {
		return nil, err
	}
	creds.PlanID = planID
	return &creds, nil
}

// PlanGetCertificate retrieves a certificate of plan via the Duplo API.
func (c *Client) PlanCertificateGet(planID string, name string) (*DuploPlanCertificate, ClientError) {
	cert := DuploPlanCertificate{}
	err := c.getAPI("PlanCertificateGet()", fmt.Sprintf("v3/admin/plans/%s/certificates/%s", planID, name), &cert)
	if err != nil {
		return nil, err
	}
	return &cert, nil
}

// PlanGetCertificateList retrieves a list of plan certificates via the Duplo API.
func (c *Client) PlanCertificateGetList(planID string) (*[]DuploPlanCertificate, ClientError) {
	list := []DuploPlanCertificate{}
	err := c.getAPI("PlanCertificateGetList()", fmt.Sprintf("v3/admin/plans/%s/certificates", planID), &list)
	if err != nil {
		return nil, err
	}
	return &list, nil
}

func (c *Client) PlanKMSGetList(planID string) (*[]DuploPlanKmsKeyInfo, ClientError) {
	list := []DuploPlanKmsKeyInfo{}
	err := c.getAPI("PlanKMSGetList()", fmt.Sprintf("v3/admin/plans/%s/kmskeys", planID), &list)
	if err != nil {
		return nil, err
	}
	return &list, nil
}

func (c *Client) PlanKMSDelete(planID, name string) ClientError {
	return c.deleteAPI(
		fmt.Sprintf("PlanDeleteCertificate(%s, %s)", planID, name),
		fmt.Sprintf("v3/admin/plans/%s/kmskeys/%s", planID, EncodePathParam(name)),
		nil)
}

// TenantReplaceConfig replaces plan certificates via the Duplo API.
func (c *Client) PlanReplaceCertificates(planID string, newCerts *[]DuploPlanCertificate) ClientError {
	existing, err := c.PlanCertificateGetList(planID)
	if err != nil {
		return err
	}
	return c.PlanChangeCertificates(planID, existing, newCerts)
}

// PlanChangeCertificates changes plan certificates via the Duplo API, using the supplied
// oldConfig and newConfig, for the given planID.
func (c *Client) PlanChangeCertificates(planID string, oldCerts, newCerts *[]DuploPlanCertificate) ClientError {

	// Next, update all certs that are present, keeping a record of each one that is present
	present := map[string]struct{}{}
	if newCerts != nil {
		for _, pc := range *newCerts {
			if err := c.PlanSetCertificate(planID, pc); err != nil {
				return err
			}
			present[pc.CertificateName] = struct{}{}
		}
	}

	// Finally, delete any certs that are no longer present.
	if oldCerts != nil {
		for _, pc := range *oldCerts {
			if _, ok := present[pc.CertificateName]; !ok {
				if err := c.PlanDeleteCertificate(planID, pc.CertificateName); err != nil {
					return err
				}
			}
		}
	}

	return nil
}

// PlanDeleteCertificate deletes a specific certificate for a plan via the Duplo API.
func (c *Client) PlanDeleteCertificate(planID, name string) ClientError {
	return c.deleteAPI(
		fmt.Sprintf("PlanDeleteCertificate(%s, %s)", planID, name),
		fmt.Sprintf("v3/admin/plans/%s/certificates/%s", planID, name),
		nil)
}

// PlanSetCertificate set a specific configuration key for a tenant via the Duplo API.
func (c *Client) PlanSetCertificate(planID string, cert DuploPlanCertificate) ClientError {
	var rp DuploPlanCertificate
	return c.postAPI(
		fmt.Sprintf("PlanSetCertificate(%s, %s)", planID, cert.CertificateName),
		fmt.Sprintf("v3/admin/plans/%s/certificates", planID),
		&cert,
		&rp)
}

func (c *Client) PlanCreateKMSKey(planID string, kms DuploPlanKmsKeyInfo) ClientError {
	var rp DuploPlanKmsKeyInfo
	return c.postAPI(
		fmt.Sprintf("PlanCreateKMSKey(%s)", planID),
		fmt.Sprintf("v3/admin/plans/%s/kmskeys", planID),
		&kms,
		&rp)
}

func (c *Client) PlanGetKMSKey(planID string, name string) (*DuploPlanKmsKeyInfo, ClientError) {
	var rp DuploPlanKmsKeyInfo
	err := c.getAPI(
		fmt.Sprintf("PlanGetKMSKey(%s, %s)", planID, name),
		fmt.Sprintf("v3/admin/plans/%s/kmskeys/%s", planID, EncodePathParam(name)),
		&rp)
	if err != nil {
		return nil, err
	}
	return &rp, nil
}

// PlanImageGetList retrieves a list of plan images via the Duplo API.
func (c *Client) PlanImageGetList(planID string) (*[]DuploPlanImage, ClientError) {
	list := []DuploPlanImage{}
	err := c.getAPI(fmt.Sprintf("PlanImageGetList(%s)", planID), fmt.Sprintf("v3/admin/plans/%s/images", planID), &list)
	if err != nil {
		return nil, err
	}
	return &list, nil
}

// PlanImageGet retrieves a plan images via the Duplo API.
func (c *Client) PlanImageGet(planID, name string) (*DuploPlanImage, ClientError) {
	rp := DuploPlanImage{}
	err := c.getAPI(fmt.Sprintf("PlanImageGet(%s, %s)", planID, name), fmt.Sprintf("v3/admin/plans/%s/images/%s", planID, name), &rp)
	if err != nil {
		return nil, err
	}
	return &rp, nil
}

// PlanReplaceImages replaces plan certificates via the Duplo API.
func (c *Client) PlanReplaceImages(planID string, newImages *[]DuploPlanImage) ClientError {
	existing, err := c.PlanImageGetList(planID)
	if err != nil {
		return err
	}
	return c.PlanChangeImages(planID, existing, newImages)
}

// PlanChangeImages changes plan certificates via the Duplo API, using the supplied
// oldConfig and newConfig, for the given planID.
func (c *Client) PlanChangeImages(planID string, oldImages, newImages *[]DuploPlanImage) ClientError {

	// Next, update all certs that are present, keeping a record of each one that is present
	present := map[string]struct{}{}
	if newImages != nil {
		for _, pc := range *newImages {
			if err := c.PlanSetImage(planID, pc); err != nil {
				return err
			}
			present[pc.Name] = struct{}{}
		}
	}

	// Finally, delete any certs that are no longer present.
	if oldImages != nil {
		for _, pc := range *oldImages {
			if _, ok := present[pc.Name]; !ok {
				if err := c.PlanDeleteImage(planID, pc.Name); err != nil {
					return err
				}
			}
		}
	}

	return nil
}

// PlanDeleteImage deletes a specific certificate for a plan via the Duplo API.
func (c *Client) PlanDeleteImage(planID, name string) ClientError {
	return c.deleteAPI(
		fmt.Sprintf("PlanDeleteImage(%s, %s)", planID, name),
		fmt.Sprintf("v3/admin/plans/%s/images/%s", planID, name),
		nil)
}

// PlanSetImage set a specific configuration key for a tenant via the Duplo API.
func (c *Client) PlanSetImage(planID string, cert DuploPlanImage) ClientError {
	var rp DuploPlanImage
	return c.postAPI(
		fmt.Sprintf("PlanSetImage(%s, %s)", planID, cert.Name),
		fmt.Sprintf("v3/admin/plans/%s/images", planID),
		&cert,
		&rp)
}

// PlanGetConfigList retrieves a list of plan configs via the Duplo API.
func (c *Client) PlanConfigGetList(planID string) (*[]DuploCustomDataEx, ClientError) {
	list := []DuploCustomDataEx{}
	err := c.getAPI("PlanConfigGetList()", fmt.Sprintf("v3/admin/plans/%s/configs", planID), &list)
	if err != nil {
		return nil, err
	}
	return &list, nil
}

// PlanReplaceConfigs replaces plan configs via the Duplo API.
func (c *Client) PlanReplaceConfigs(planID string, newConfigs *[]DuploCustomDataEx) ClientError {
	existing, err := c.PlanConfigGetList(planID)
	if err != nil {
		return err
	}
	return c.PlanChangeConfigs(planID, existing, newConfigs)
}

// PlanChangeConfigs changes plan configs via the Duplo API, using the supplied
// oldConfigs and newConfigs, for the given planID.
func (c *Client) PlanChangeConfigs(planID string, oldConfigs, newConfigs *[]DuploCustomDataEx) ClientError {

	// Next, update all certs that are present, keeping a record of each one that is present
	present := map[string]struct{}{}
	if newConfigs != nil {
		for _, pc := range *newConfigs {
			if err := c.PlanSetConfig(planID, pc); err != nil {
				return err
			}
			present[pc.Key] = struct{}{}
		}
	}

	// Finally, delete any certs that are no longer present.
	if oldConfigs != nil {
		for _, pc := range *oldConfigs {
			if _, ok := present[pc.Key]; !ok {
				if err := c.PlanDeleteConfig(planID, pc.Key); err != nil {
					return err
				}
			}
		}
	}

	return nil
}

// PlanDeleteConfig deletes a specific configuration key for a plan via the Duplo API.
func (c *Client) PlanDeleteConfig(planID, name string) ClientError {
	return c.deleteAPI(
		fmt.Sprintf("PlanDeleteConfig(%s, %s)", planID, name),
		fmt.Sprintf("v3/admin/plans/%s/configs/%s", planID, name),
		nil)
}

// PlanSetConfig set a specific configuration key for a plan via the Duplo API.
func (c *Client) PlanSetConfig(planID string, item DuploCustomDataEx) ClientError {
	var rp DuploCustomDataEx
	return c.postAPI(
		fmt.Sprintf("PlanSetConfig(%s, %s)", planID, item.Key),
		fmt.Sprintf("v3/admin/plans/%s/configs", planID),
		&item,
		&rp)
}

func (c *Client) PlanNgwGetList(planID string) (*[]DuploPlanNgw, ClientError) {
	list := []DuploPlanNgw{}
	err := c.getAPI("PlanNgwGetList()", fmt.Sprintf("v3/admin/plans/%s/nat-gateways", planID), &list)
	if err != nil {
		return nil, err
	}
	return &list, nil
}

// PlanGetDnsConfig retrieves plan DNS config via the Duplo API.
func (c *Client) PlanGetDnsConfig(planID string) (*DuploPlanDnsConfig, ClientError) {
	dns := DuploPlanDnsConfig{}
	err := c.getAPI(fmt.Sprintf("PlanGetDnsConfig(%s)", planID), fmt.Sprintf("v3/admin/plans/%s/dnsConfig", planID), &dns)
	if err != nil {
		return nil, err
	}
	return &dns, nil
}

// PlanCreateDnsConfig creates plan DNS config via the Duplo API.
func (c *Client) PlanCreateDnsConfig(planID string, dns *DuploPlanDnsConfig) (*DuploPlanDnsConfig, ClientError) {
	result := DuploPlanDnsConfig{}
	err := c.postAPI(fmt.Sprintf("PlanCreateDnsConfig(%s)", planID), fmt.Sprintf("v3/admin/plans/%s/dnsConfig", planID), dns, &result)
	if err != nil {
		return nil, err
	}
	return &result, nil
}

// PlanCreateDnsConfig updates plan DNS config via the Duplo API.
func (c *Client) PlanUpdateDnsConfig(planID string, dns *DuploPlanDnsConfig) (*DuploPlanDnsConfig, ClientError) {
	result := DuploPlanDnsConfig{}
	err := c.putAPI(fmt.Sprintf("PlanUpdateDnsConfig(%s)", planID), fmt.Sprintf("v3/admin/plans/%s/dnsConfig", planID), dns, &result)
	if err != nil {
		return nil, err
	}
	return &result, nil
}

// PlanDeleteDnsConfig deletes plan DNS config via the Duplo API.
func (c *Client) PlanDeleteDnsConfig(planID string) ClientError {
	return c.deleteAPI(fmt.Sprintf("PlanDeleteDnsConfig(%s)", planID), fmt.Sprintf("v3/admin/plans/%s/dnsConfig", planID), nil)
}

// GetPlanGetSettings retrieves plan settings via the Duplo API.
func (c *Client) PlanGetSettings(planID string) (*DuploPlanSettings, ClientError) {
	settings := DuploPlanSettings{}
	err := c.getAPI(fmt.Sprintf("PlanGetSettings(%s)", planID), fmt.Sprintf("v3/admin/plans/%s/settings", planID), &settings)
	if err != nil {
		return nil, err
	}
	return &settings, nil
}

// PlanUpdateSettings updates plan settings via the Duplo API.
func (c *Client) PlanUpdateSettings(planID string, settings *DuploPlanSettings) (*DuploPlanSettings, ClientError) {
	result := DuploPlanSettings{}
	err := c.putAPI(fmt.Sprintf("PlanUpdateSettings(%s)", planID), fmt.Sprintf("v3/admin/plans/%s/settings", planID), settings, &result)
	if err != nil {
		return nil, err
	}
	return &result, nil
}

// PlanGetMetadataList retrieves a list of plan metadata via the Duplo API.
func (c *Client) PlanMetadataGetList(planID string) (*[]DuploKeyStringValue, ClientError) {
	list := []DuploKeyStringValue{}
	err := c.getAPI("PlanMetadataGetList()", fmt.Sprintf("v3/admin/plans/%s/metadata", planID), &list)
	if err != nil {
		return nil, err
	}
	return &list, nil
}

// PlanReplaceMetadata replaces plan metadata via the Duplo API.
func (c *Client) PlanReplaceMetadata(planID string, newmetadata *[]DuploKeyStringValue) ClientError {
	existing, err := c.PlanMetadataGetList(planID)
	if err != nil {
		return err
	}
	return c.PlanChangeMetadata(planID, existing, newmetadata)
}

// PlanChangeMetadata changes plan metadata via the Duplo API, using the supplied
// oldmetadata and newmetadata, for the given planID.
func (c *Client) PlanChangeMetadata(planID string, oldmetadata, newmetadata *[]DuploKeyStringValue) ClientError {

	// Next, update all certs that are present, keeping a record of each one that is present
	present := map[string]struct{}{}
	if newmetadata != nil {
		for _, pc := range *newmetadata {
			if err := c.PlanSetMetadata(planID, pc); err != nil {
				return err
			}
			present[pc.Key] = struct{}{}
		}
	}

	// Finally, delete any certs that are no longer present.
	if oldmetadata != nil {
		for _, pc := range *oldmetadata {
			if _, ok := present[pc.Key]; !ok {
				if err := c.PlanDeleteMetadata(planID, pc.Key); err != nil {
					return err
				}
			}
		}
	}

	return nil
}

// PlanDeleteMetadata deletes a specific metadata for a plan via the Duplo API.
func (c *Client) PlanDeleteMetadata(planID, name string) ClientError {
	return c.deleteAPI(
		fmt.Sprintf("PlanDeleteMetadata(%s, %s)", planID, name),
		fmt.Sprintf("v3/admin/plans/%s/metadata/%s", planID, name),
		nil)
}

// PlanSetMetadata set a specific metadata for a plan via the Duplo API.
func (c *Client) PlanSetMetadata(planID string, item DuploKeyStringValue) ClientError {
	var rp DuploKeyStringValue
	return c.postAPI(
		fmt.Sprintf("PlanSetMetadata(%s, %s)", planID, item.Key),
		fmt.Sprintf("v3/admin/plans/%s/metadata", planID),
		&item,
		&rp)
}

<<<<<<< HEAD
func (c *Client) PlanReplaceWafs(planID string, existing, newCerts *[]DuploPlanWAF) ClientError {
	return c.PlanChangeWafs(planID, existing, newCerts)
}

// PlanChangeWafs changes plan wafs via the Duplo API, using the supplied
// oldConfig and newConfig, for the given planID.
func (c *Client) PlanChangeWafs(planID string, oldWafs, newWafs *[]DuploPlanWAF) ClientError {

	// Next, update all certs that are present, keeping a record of each one that is present
	present := map[string]struct{}{}
	if newWafs != nil {
		for _, pc := range *newWafs {
			if err := c.PlanWAF(planID, pc); err != nil {
				return err
			}
			present[pc.WebAclName] = struct{}{}
=======
func (c *Client) PlanReplaceKmsKeys(planID string, existing, newKeys *[]DuploPlanKmsKeyInfo) ClientError {

	return c.PlanChangeKmsKeys(planID, existing, newKeys)
}

// PlanChangeCertificates changes plan certificates via the Duplo API, using the supplied
// oldConfig and newConfig, for the given planID.
func (c *Client) PlanChangeKmsKeys(planID string, oldKeys, newKeys *[]DuploPlanKmsKeyInfo) ClientError {

	// Next, update all certs that are present, keeping a record of each one that is present
	present := map[string]struct{}{}
	if newKeys != nil {
		for _, pc := range *newKeys {
			if err := c.PlanCreateKMSKey(planID, pc); err != nil {
				return err
			}
			present[pc.KeyName] = struct{}{}
>>>>>>> fe65e98e
		}
	}

	// Finally, delete any certs that are no longer present.
<<<<<<< HEAD
	if oldWafs != nil {
		for _, pc := range *oldWafs {
			if _, ok := present[pc.WebAclName]; !ok {
				if err := c.PlanWafDelete(planID, pc.WebAclName); err != nil {
=======
	if oldKeys != nil {
		for _, pc := range *oldKeys {
			if _, ok := present[pc.KeyName]; !ok {
				if err := c.PlanKMSDelete(planID, pc.KeyName); err != nil {
>>>>>>> fe65e98e
					return err
				}
			}
		}
	}

	return nil
}<|MERGE_RESOLUTION|>--- conflicted
+++ resolved
@@ -557,7 +557,40 @@
 		&rp)
 }
 
-<<<<<<< HEAD
+func (c *Client) PlanReplaceKmsKeys(planID string, existing, newKeys *[]DuploPlanKmsKeyInfo) ClientError {
+
+	return c.PlanChangeKmsKeys(planID, existing, newKeys)
+}
+
+// PlanChangeCertificates changes plan certificates via the Duplo API, using the supplied
+// oldConfig and newConfig, for the given planID.
+func (c *Client) PlanChangeKmsKeys(planID string, oldKeys, newKeys *[]DuploPlanKmsKeyInfo) ClientError {
+
+	// Next, update all certs that are present, keeping a record of each one that is present
+	present := map[string]struct{}{}
+	if newKeys != nil {
+		for _, pc := range *newKeys {
+			if err := c.PlanCreateKMSKey(planID, pc); err != nil {
+				return err
+			}
+			present[pc.KeyName] = struct{}{}
+		}
+	}
+
+	// Finally, delete any certs that are no longer present.
+	if oldKeys != nil {
+		for _, pc := range *oldKeys {
+			if _, ok := present[pc.KeyName]; !ok {
+				if err := c.PlanKMSDelete(planID, pc.KeyName); err != nil {
+					return err
+				}
+			}
+		}
+	}
+
+	return nil
+}
+
 func (c *Client) PlanReplaceWafs(planID string, existing, newCerts *[]DuploPlanWAF) ClientError {
 	return c.PlanChangeWafs(planID, existing, newCerts)
 }
@@ -574,40 +607,14 @@
 				return err
 			}
 			present[pc.WebAclName] = struct{}{}
-=======
-func (c *Client) PlanReplaceKmsKeys(planID string, existing, newKeys *[]DuploPlanKmsKeyInfo) ClientError {
-
-	return c.PlanChangeKmsKeys(planID, existing, newKeys)
-}
-
-// PlanChangeCertificates changes plan certificates via the Duplo API, using the supplied
-// oldConfig and newConfig, for the given planID.
-func (c *Client) PlanChangeKmsKeys(planID string, oldKeys, newKeys *[]DuploPlanKmsKeyInfo) ClientError {
-
-	// Next, update all certs that are present, keeping a record of each one that is present
-	present := map[string]struct{}{}
-	if newKeys != nil {
-		for _, pc := range *newKeys {
-			if err := c.PlanCreateKMSKey(planID, pc); err != nil {
-				return err
-			}
-			present[pc.KeyName] = struct{}{}
->>>>>>> fe65e98e
 		}
 	}
 
 	// Finally, delete any certs that are no longer present.
-<<<<<<< HEAD
 	if oldWafs != nil {
 		for _, pc := range *oldWafs {
 			if _, ok := present[pc.WebAclName]; !ok {
 				if err := c.PlanWafDelete(planID, pc.WebAclName); err != nil {
-=======
-	if oldKeys != nil {
-		for _, pc := range *oldKeys {
-			if _, ok := present[pc.KeyName]; !ok {
-				if err := c.PlanKMSDelete(planID, pc.KeyName); err != nil {
->>>>>>> fe65e98e
 					return err
 				}
 			}
