--- conflicted
+++ resolved
@@ -1186,19 +1186,18 @@
 	return false
 }
 
-<<<<<<< HEAD
 func ExpandStringList(inf []interface{}) []string {
 	obj := []string{}
 	for _, i := range inf {
 		obj = append(obj, i.(string))
 	}
 	return obj
-=======
+}
+
 func gBToBytes(gb int) int64 {
 	return int64(gb) * 1024 * 1024 * 1024
 }
 
 func bytesToGB(bytes int64) int {
 	return int(bytes / (1024 * 1024 * 1024))
->>>>>>> 02dc2d49
 }