--- conflicted
+++ resolved
@@ -1,309 +1,302 @@
-<<<<<<< HEAD
-## 2024-03-26
-
-### Fixed
-- Fixed `secret_data` diff issue for `duplocloud_k8_secret`
-
-## 2023-03-22
-=======
-## 2023-03-26
-
-### Fixed
-- Fixed `duplocloud_s3_bucket` resource creation issue
-## 20234-03-22
->>>>>>> e4996bc4
-
-### Fixed
-- Fixed plugin crash issue for user exist case related to `duplocloud_user` resource
-## 2024-03-21
-
-### Updated
-- Updated documentation and examples to version 0.10.14.
-
-## 2024-03-20
-
-### Added
-- Introduced `force_recreate_on_volumes_change` boolean field in `duplocloud_duplo_service` to control resource recreation when volume mappings are modified.
-- VM not getting created on `duplocloud_gcp_node_pool` resource creation fixed
-
-### Updated
-- Enhanced `volumes` field description in `duplocloud_duplo_service` schema for better clarity.
-- Implemented `customDuploServiceDiff` function to enforce resource recreation based on `force_recreate_on_volumes_change` field.
-
-### Fixed
-- VM not getting created on `duplocloud_gcp_node_pool` resource creation fixed
- 
-## 2024-03-19
-
-### Added
-- Added datasource `duplocloud_gcp_node_pools`
-- Added datasource `duplocloud_gcp_node_pool`
- 
-## 2024-03-18
-
-### Added
-- Added support for specifying the instruction set architecture for AWS Lambda functions in the Terraform provider, including `[x86_64]` and `[arm64]`.
-
-## 2024-03-15
-
-### Updated
-- Enhanced `duplocloud_aws_cloudfront_distribution` resource documentation with cache policy descriptions and default TTL clarifications.
-- Added support for GCP SQL data source and SQL list data source in DuploCloud provider.
-
-## 2024-03-14
-
-### Added
-- Added `duplocloud_gcp_node_pool` resource to the Terraform provider.
-- Added `duplocloud_gcp_node_pool` resource example and document.
-- Implemented V3 API support for S3 bucket operations, including create, read, update, and delete, with fallback to older API if V3 is not available.
-- Added support for specifying the region of an S3 bucket in Terraform resource.
-- Extended SDK to support new V3 API endpoints for S3 bucket operations.
-- Updated documentation to include the new `region` attribute for the S3 bucket resource.
-
-## 2024-03-13
-
-### Updated
-- updated doc for `duplocloud_aws_cloudfront_distribution` resource
-
-## 2024-03-12
-
-### Added
-- Extended python version support for `duplocloud_aws_lambda_function` resource
-- Added datasource for `duplocloud_gke_credentials`
-
-### Fixed
-- `duplocloud_infrastructure` resource dereference bug fix
-
-## 2024-03-11
-
-## Fixed
-- fixed changes occuring while planning on already created memcache type for `duplocloud_ecache_instance` resource when no changes done
-
-## 2024-03-07
-
-### Fixed
-- `unrestricted_ext_lb` attribute not setting to false fix for `duplocloud_plan_settings` resource
-
-## 2024-03-06
-
-### Changed
-- Simplified the `DuploAwsLifecyclePolicyUpdate` function by removing the return value to enhance clarity and efficiency in EFS lifecycle updates.
-- Updated function calls and error handling in `resource_duplo_aws_efs_file_system` and `resource_duplo_aws_efs_file_system_lifecycle_policy` to accommodate the changes in lifecycle policy updates.
-
-### Fixed
-- Fixed parameter handling in the update lifecycle policy for EFS, ensuring more reliable lifecycle management.
-- 
-## 2024-03-05
-
-### Added
-- Added data source for `duplocloud_gcp_sql_database_instance`
-- Added example related to data for `duplocloud_gcp_sql_database_instance`
-
-### Fixed
-- Fixed `duplocloud_k8_secret` nil map panic bug
-
-## 2024-02-28
-
-### Added
-- Introduced shared test utilities for mocking HTTP responses and refactored HTTP test setup.
-- Added acceptance tests for `data.duplocloud_native_hosts` data source.
-- Implementd support for `secret_labels` attribute for `duplocloud_k8_secret` resource
-- Added support for `cluster_parameter_group_name` for `duplocloud_rds_instance` resource
-- Added support for configuring deletion protection and point-in-time recovery for the `duplocloud_aws_dynamodb_table_v2` resource.
-- Introduced shared test utilities for mocking HTTP responses and refactored HTTP test setup.
-- Added acceptance tests for `data.duplocloud_native_hosts` data source.
-
-### Fixed
-- Fixed handling of `volume` and `network_interface` in `duplocloud_aws_host` resource to avoid unnecessary diffs.
-- Fixed crash in tenant data source on missing `TenantPolicy`.
-
-## 2024-02-27
-
-### Fixed
-- Improved the deletion process for AWS Batch Job Definitions to correctly handle all revisions, resolving a timeout issue during resource destruction.
-- Fixed resource deletion terraform timeout issue for `duplo_aws_batch_job_definition` resource
- 
-## 2024-02-26
-
-### Fixed
-- `duplocloud_rds_instance` Resolved an issue where `SkipFinalSnapshot` was not included in the JSON during an update in the DuploRdsUpdateInstance serialization.
-
-## 2024-02-27
-
-### Changed
-- Enhanced EFS lifecycle policies by adding detailed descriptions for `transition_to_ia` and `transition_to_primary_storage_class` policies in `duplocloud_aws_efs_lifecycle_policy` resource.
-- Provided an example Terraform configuration demonstrating how to use the `duplocloud_aws_efs_lifecycle_policy` resource.
-
-### Added
-- Added support for configuring a dead letter queue (DLQ) `dead_letter_queue` for AWS Lambda functions `duplocloud_aws_lambda_function`, allowing users to specify an SNS topic or SQS queue for failed invocation notifications. This includes CRUD operations for this new feature and state management in the Terraform provider.
-- Added support for Node.js 20.x runtime for the `duplocloud_aws_lambda_function` resource.
-- Introduced shared test utilities for mocking HTTP responses and refactored HTTP test setup.
-- Added acceptance tests for `data.duplocloud_native_hosts` data source.
-- Implementd support for `secret_labels` attribute for `duplocloud_k8_secret` resource
-
-### Fixed
-- Resolved an issue in `duplocloud_aws_elasticsearch` resource where OpenSearch could not be created with both warm enable and cold storage set to false.
-- Corrected the `FileSystemId` assignment in the EFS update function for `duplocloud_aws_efs_lifecycle_policy`
-- Fixed a potential crash in `duplocloud_aws_elasticsearch` creation when `dedicated_master_type` was not defined.
-- Fixed `store_details_in_secret_manager` attribute not getting set for `duplocloud_rds_instance` resource in duplo 
-- Fixed handling of `volume` and `network_interface` in `duplocloud_aws_host` resource to avoid unnecessary diffs.
-- Fixed crash in tenant data source on missing `TenantPolicy`.
-
-## 2024-02-21
-
-### Added 
-- Added `duplocloud_gcp_node_pool` resource to the Terraform provider.
-- Added `duplocloud_gcp_node_pool` resource example and document
-
-## 2024-02-15
-
-### Added
-- Introduced `skip_final_snapshot` attribute to `duplocloud_rds_instance`, allowing control over whether a final snapshot is taken upon RDS instance deletion.
-
-### Fixed
-- Fixed plugin crash while creating opensearch resource when warm enabled set to true for `duplocloud_aws_elasticsearch` resource at `awsElasticSearchDomainClusterConfigFromState`..
-- Handled nil pointer exceptions in `duplocloud_aws_cloudwatch_event_rule` resources at `resourceAwsCloudWatchEventRuleRead`  
-- Fixed the issue of missing Elasticsearch version in Terraform state after apply by correcting the JSON tag name for `ElasticSearchVersion` in `DuploElasticSearchDomain` struct for `duplocloud_aws_elasticsearch` resource.
-
-## 2024-02-13
-
-### Added
-- Unit tests for `duplocloud_tenant_config` resource and data source, both happy path and edge cases.
-- Updates to `TenantSetConfigKey` and `TenantDeleteConfigKey` methods in the SDK to use the v3 API, improving the handling of tenant configurations.
-
-### Changed
-- The emulator now supports dynamic path parameters and added routes for the tenant metadata API.
-- Updated the `duplocloud_aws_host` resource test helper function to use the new test helper for generating Terraform resource definitions.
-
-### Breaking Changes
-- Duplo releases older than 1/2023 will be missing the v3 tenant metadata APIs.
-
-## 2024-02-12
-
-### Added
-- Unit tests for `duplocloud_aws_host`
-  - Added comprehensive test cases for AWS host resource, covering basic configuration, public/private subnets, and zone selection.
-  - Enhanced emulator response for AWS hosts to include `UserAccount` and `IdentityRole`.
-  - Improved handling of `volume` and `network_interface` in AWS host resource to avoid unnecessary diffs.
-  - Extended the emulator to support AWS host creation and deletion APIs, and to list external and internal subnets per tenant.
-  - Introduced helper functions for generating Terraform resource definitions in tests.
-  - Updated and added new fixtures for AWS hosts and subnets to support testing.
-
-## 2024-02-10
-
-### Added
-- Added Terraform acceptance tests for `data.duplocloud_native_hosts`.
-- Introduced a placeholder for future `duplocloud_aws_host` resource tests.
-- Extended the emulator to handle dynamic path parameters and added routes for the AWS host API.
-
-### Fixed
-- Fixed bugs in `data.duplocloud_native_hosts` and `duplocloud_aws_host` where `volume` and `network_interface` fields were not parsed.
-
-## 2024-02-09
-
-### Added
-- Introduced a new attribute `prepend_user_data` to the `duplocloud_aws_host` and `duplocloud_asg_profile` resources, allowing for prepending user data on AWS hosts.
-- Enhanced the `duplocloud_aws_host` and `duplocloud_asg_profile` resources to avoid triggering an unnecessary "force replacement" on hosts and ASGs that prepend Duplo's user data.
-- Updated the data source types for `duplocloud_aws_host` and `duplocloud_asg_profile` resources to include the new `prepend_user_data` attribute.
-- Introduced acceptance tests for Terraform provider with mock data.
-- Implemented a mock server setup for testing HTTP requests.
-- Added a basic acceptance test for tenant data source.
-- Refactored existing SDK client tests to utilize shared test utilities.
-- Created shared test utilities for mocking HTTP responses.
-- Added a JSON fixture for tenant data for testing purposes.
-
-## Updated
-- Updated `duplocloud_ecs_task_definition` examples and documentation to use the correct `PortMappings` property instead of `ContainerMappings` in `container_definitions` field.
-- Fixed property typos in `duplocloud_ecs_task_definition`'s `container_definitions` example and docs
-
-### Fixed
-- Resolved nil pointer and index out of bound exceptions in `resource_duplo_aws_elasticsearch.go` by properly initializing `ColdStorageOptions` and `WarmType` only if applicable for `duplocloud_aws_elasticsearch` resource.
-- Updated `DuploElasticSearchDomainClusterConfig` struct to use pointers for `WarmType` and `ColdStorageOptions` to prevent nil pointer dereference issues for `duplocloud_aws_elasticsearch` resource.
-- Fixed a bug that prevented the creation of `duplocloud_aws_elasticsearch` with both `warm_enabled` and `cold_storage_options` are set to `false`. Now, these options are properly handled, preventing errors during the creation of `duplocloud_aws_elasticsearch`  with these options disabled.
-- Fixed a regression in `duplocloud_k8_ingress` validation where `port` and `port_name` were not correctly validated as mutually exclusive.
-
-## 2024-02-08
-
-### Added
-- Introduced a new resource `duplocloud_aws_efs_lifecycle_policy` for managing AWS EFS lifecycle policies.
-- Added `lifecycle_policy` attribute to `duplocloud_aws_efs_file_system` resource to support lifecycle policy configurations.
-- Implemented CRUD operations for EFS lifecycle policy management in both Terraform resource and Duplo SDK.
-- Added support for `port_name` attribute in `duplocloud_k8_ingress` allowing service port specification by name.
-- Made `port` in `duplocloud_k8_ingress` attribute optional and enforced port range validation for ingress rules.
-- Added the `delay_seconds` attribute to the `aws_sqs_queue` resource, enabling the postponing of delivery for new messages in seconds.
-
-### Update 
-- Updated documentation for `aws_sqs_queue` for new attribute `delay_seconds`.
-- Updated example for `aws_sqs_queue` resource added attribute `delay_seconds` to resource type `duplocloud_aws_sqs_queue`.
-
-## 2024-02-06
-
-### Fixed
-- Fixed an issue where changes to allocation tags in the ASG profile were not being detected and updated correctly.
-- assigns `CustomDataTags` to AsgProfile's minion_tags fields as this field receives the tag edits in the beckend
-
-### Added
-- Introduced comprehensive unit tests for the `getAPI`, `putAPI`, and `deleteAPI` methods in the DuploCloud SDK client, enhancing the test coverage for various scenarios including successful API calls, error handling, and response parsing.
-
-## 2024-02-03
-
-### Fixed
-- Resolved a bug where an empty subnet was being created in all infrastructures, which could lead to errors. Now, a subnet is only created when the infrastructure is Azure, where it is needed.
-
-## 2024-02-01
-
-### Added
-- Introduced a new optional field `is_any_host_allowed` to the CronJob and Job resources, enhancing the control over host selection.
-
-## 2024-01-29
-
-### Updated
-- Upgraded the `terraform-plugin-docs` version to fix an issue with generated docs incorrectly marking some fields as read-only.
-- Updated multiple indirect dependencies to newer versions for bug fixes, performance improvements, and new features.
-
-## 2024-01-29
-
-### Added
-- Introduced a new resource `duplocloud_gcp_sql_database_instance` for managing a GCP SQL Database Instance in Duplo.
-
-## 2024-01-25
-
-### Added
-- Introduced support for backup retention period in RDS instances.
-- Added support for spot instances and maximum spot price in ASG profiles.
-- Introduced a new resource for managing tenant cleanup timers.
-
-### Updated
-- Refactored deletion protection settings update in RDS instances.
-- Consolidated size and logging updates into a single function in RDS instances.
-- Enhanced validation for update requests in tenant cleanup timers.
-
-## 2024-01-24
-
-### Added
-- Introduced a new feature for validating the length of the lambda function name based on whether tag-based resource management is enabled or not in the `duplocloud/resource_duplo_aws_lambda_function.go` file.
-- Added a new field `IsTagsBasedResourceMgmtEnabled` to the `DuploSystemFeatures` struct in the `duplosdk/admin.go` file.
-
-### Updated
-- Enhanced the documentation for `cloud` and `agent_platform` fields in the `duplocloud_duplo_service` resource. The description now includes a list of numeric IDs representing different cloud providers and container agents respectively.
-
-
-## 2024-01-23
-
-### Fixed
-- Corrected a typo in `duplocloud_tenant` data source read function (tenant_id is the id naming for the resource but datasource calls it "id").
-- Enhanced schema for `duplocloud_asg_profile` resource by forcing recreation when `is_cluster_autoscaled` and `can_scale_from_zero` attributes are changed.
-
-### Updated
-- Enhanced the documentation and examples for `duplocloud_ecs_service` and `duplocloud_ecs_task_definition` resources.
-- Introduced `health_check_url` to the `duplocloud_ecs_service` resource in the documentation and example.
-- Added `ContainerMappings` to the `duplocloud_ecs_task_definition` resource in the documentation and example.
-
-### Added
-- Introduced a new attribute `can_scale_from_zero` to the `duplocloud_asg_profile` resource, allowing an AWS Autoscaling Group to leverage DuploCloud's scale from zero feature on Amazon EKS.
-- Introduced support for serverless Kubernetes in the `duplocloud_infrastructure` resource. A new property `is_serverless_kubernetes` has been added to the resource schema.
-
-## 2024-01-22
-
-### Fixed
-- Added `"ImplementationSpecific"` to the list of acceptable values for ingress rule path types to the `duplocloud_k8_ingress` resource.
+## 2024-03-26
+
+### Fixed
+- Fixed `secret_data` diff issue for `duplocloud_k8_secret`
+- Fixed `duplocloud_s3_bucket` resource creation issue
+
+## 2023-03-22
+
+### Fixed
+- Fixed plugin crash issue for user exist case related to `duplocloud_user` resource
+## 2024-03-21
+
+### Updated
+- Updated documentation and examples to version 0.10.14.
+
+## 2024-03-20
+
+### Added
+- Introduced `force_recreate_on_volumes_change` boolean field in `duplocloud_duplo_service` to control resource recreation when volume mappings are modified.
+- VM not getting created on `duplocloud_gcp_node_pool` resource creation fixed
+
+### Updated
+- Enhanced `volumes` field description in `duplocloud_duplo_service` schema for better clarity.
+- Implemented `customDuploServiceDiff` function to enforce resource recreation based on `force_recreate_on_volumes_change` field.
+
+### Fixed
+- VM not getting created on `duplocloud_gcp_node_pool` resource creation fixed
+ 
+## 2024-03-19
+
+### Added
+- Added datasource `duplocloud_gcp_node_pools`
+- Added datasource `duplocloud_gcp_node_pool`
+ 
+## 2024-03-18
+
+### Added
+- Added support for specifying the instruction set architecture for AWS Lambda functions in the Terraform provider, including `[x86_64]` and `[arm64]`.
+
+## 2024-03-15
+
+### Updated
+- Enhanced `duplocloud_aws_cloudfront_distribution` resource documentation with cache policy descriptions and default TTL clarifications.
+- Added support for GCP SQL data source and SQL list data source in DuploCloud provider.
+
+## 2024-03-14
+
+### Added
+- Added `duplocloud_gcp_node_pool` resource to the Terraform provider.
+- Added `duplocloud_gcp_node_pool` resource example and document.
+- Implemented V3 API support for S3 bucket operations, including create, read, update, and delete, with fallback to older API if V3 is not available.
+- Added support for specifying the region of an S3 bucket in Terraform resource.
+- Extended SDK to support new V3 API endpoints for S3 bucket operations.
+- Updated documentation to include the new `region` attribute for the S3 bucket resource.
+
+## 2024-03-13
+
+### Updated
+- updated doc for `duplocloud_aws_cloudfront_distribution` resource
+
+## 2024-03-12
+
+### Added
+- Extended python version support for `duplocloud_aws_lambda_function` resource
+- Added datasource for `duplocloud_gke_credentials`
+
+### Fixed
+- `duplocloud_infrastructure` resource dereference bug fix
+
+## 2024-03-11
+
+## Fixed
+- fixed changes occuring while planning on already created memcache type for `duplocloud_ecache_instance` resource when no changes done
+
+## 2024-03-07
+
+### Fixed
+- `unrestricted_ext_lb` attribute not setting to false fix for `duplocloud_plan_settings` resource
+
+## 2024-03-06
+
+### Changed
+- Simplified the `DuploAwsLifecyclePolicyUpdate` function by removing the return value to enhance clarity and efficiency in EFS lifecycle updates.
+- Updated function calls and error handling in `resource_duplo_aws_efs_file_system` and `resource_duplo_aws_efs_file_system_lifecycle_policy` to accommodate the changes in lifecycle policy updates.
+
+### Fixed
+- Fixed parameter handling in the update lifecycle policy for EFS, ensuring more reliable lifecycle management.
+- 
+## 2024-03-05
+
+### Added
+- Added data source for `duplocloud_gcp_sql_database_instance`
+- Added example related to data for `duplocloud_gcp_sql_database_instance`
+
+### Fixed
+- Fixed `duplocloud_k8_secret` nil map panic bug
+
+## 2024-02-28
+
+### Added
+- Introduced shared test utilities for mocking HTTP responses and refactored HTTP test setup.
+- Added acceptance tests for `data.duplocloud_native_hosts` data source.
+- Implementd support for `secret_labels` attribute for `duplocloud_k8_secret` resource
+- Added support for `cluster_parameter_group_name` for `duplocloud_rds_instance` resource
+- Added support for configuring deletion protection and point-in-time recovery for the `duplocloud_aws_dynamodb_table_v2` resource.
+- Introduced shared test utilities for mocking HTTP responses and refactored HTTP test setup.
+- Added acceptance tests for `data.duplocloud_native_hosts` data source.
+
+### Fixed
+- Fixed handling of `volume` and `network_interface` in `duplocloud_aws_host` resource to avoid unnecessary diffs.
+- Fixed crash in tenant data source on missing `TenantPolicy`.
+
+## 2024-02-27
+
+### Fixed
+- Improved the deletion process for AWS Batch Job Definitions to correctly handle all revisions, resolving a timeout issue during resource destruction.
+- Fixed resource deletion terraform timeout issue for `duplo_aws_batch_job_definition` resource
+ 
+## 2024-02-26
+
+### Fixed
+- `duplocloud_rds_instance` Resolved an issue where `SkipFinalSnapshot` was not included in the JSON during an update in the DuploRdsUpdateInstance serialization.
+
+## 2024-02-27
+
+### Changed
+- Enhanced EFS lifecycle policies by adding detailed descriptions for `transition_to_ia` and `transition_to_primary_storage_class` policies in `duplocloud_aws_efs_lifecycle_policy` resource.
+- Provided an example Terraform configuration demonstrating how to use the `duplocloud_aws_efs_lifecycle_policy` resource.
+
+### Added
+- Added support for configuring a dead letter queue (DLQ) `dead_letter_queue` for AWS Lambda functions `duplocloud_aws_lambda_function`, allowing users to specify an SNS topic or SQS queue for failed invocation notifications. This includes CRUD operations for this new feature and state management in the Terraform provider.
+- Added support for Node.js 20.x runtime for the `duplocloud_aws_lambda_function` resource.
+- Introduced shared test utilities for mocking HTTP responses and refactored HTTP test setup.
+- Added acceptance tests for `data.duplocloud_native_hosts` data source.
+- Implementd support for `secret_labels` attribute for `duplocloud_k8_secret` resource
+
+### Fixed
+- Resolved an issue in `duplocloud_aws_elasticsearch` resource where OpenSearch could not be created with both warm enable and cold storage set to false.
+- Corrected the `FileSystemId` assignment in the EFS update function for `duplocloud_aws_efs_lifecycle_policy`
+- Fixed a potential crash in `duplocloud_aws_elasticsearch` creation when `dedicated_master_type` was not defined.
+- Fixed `store_details_in_secret_manager` attribute not getting set for `duplocloud_rds_instance` resource in duplo 
+- Fixed handling of `volume` and `network_interface` in `duplocloud_aws_host` resource to avoid unnecessary diffs.
+- Fixed crash in tenant data source on missing `TenantPolicy`.
+
+## 2024-02-21
+
+### Added 
+- Added `duplocloud_gcp_node_pool` resource to the Terraform provider.
+- Added `duplocloud_gcp_node_pool` resource example and document
+
+## 2024-02-15
+
+### Added
+- Introduced `skip_final_snapshot` attribute to `duplocloud_rds_instance`, allowing control over whether a final snapshot is taken upon RDS instance deletion.
+
+### Fixed
+- Fixed plugin crash while creating opensearch resource when warm enabled set to true for `duplocloud_aws_elasticsearch` resource at `awsElasticSearchDomainClusterConfigFromState`..
+- Handled nil pointer exceptions in `duplocloud_aws_cloudwatch_event_rule` resources at `resourceAwsCloudWatchEventRuleRead`  
+- Fixed the issue of missing Elasticsearch version in Terraform state after apply by correcting the JSON tag name for `ElasticSearchVersion` in `DuploElasticSearchDomain` struct for `duplocloud_aws_elasticsearch` resource.
+
+## 2024-02-13
+
+### Added
+- Unit tests for `duplocloud_tenant_config` resource and data source, both happy path and edge cases.
+- Updates to `TenantSetConfigKey` and `TenantDeleteConfigKey` methods in the SDK to use the v3 API, improving the handling of tenant configurations.
+
+### Changed
+- The emulator now supports dynamic path parameters and added routes for the tenant metadata API.
+- Updated the `duplocloud_aws_host` resource test helper function to use the new test helper for generating Terraform resource definitions.
+
+### Breaking Changes
+- Duplo releases older than 1/2023 will be missing the v3 tenant metadata APIs.
+
+## 2024-02-12
+
+### Added
+- Unit tests for `duplocloud_aws_host`
+  - Added comprehensive test cases for AWS host resource, covering basic configuration, public/private subnets, and zone selection.
+  - Enhanced emulator response for AWS hosts to include `UserAccount` and `IdentityRole`.
+  - Improved handling of `volume` and `network_interface` in AWS host resource to avoid unnecessary diffs.
+  - Extended the emulator to support AWS host creation and deletion APIs, and to list external and internal subnets per tenant.
+  - Introduced helper functions for generating Terraform resource definitions in tests.
+  - Updated and added new fixtures for AWS hosts and subnets to support testing.
+
+## 2024-02-10
+
+### Added
+- Added Terraform acceptance tests for `data.duplocloud_native_hosts`.
+- Introduced a placeholder for future `duplocloud_aws_host` resource tests.
+- Extended the emulator to handle dynamic path parameters and added routes for the AWS host API.
+
+### Fixed
+- Fixed bugs in `data.duplocloud_native_hosts` and `duplocloud_aws_host` where `volume` and `network_interface` fields were not parsed.
+
+## 2024-02-09
+
+### Added
+- Introduced a new attribute `prepend_user_data` to the `duplocloud_aws_host` and `duplocloud_asg_profile` resources, allowing for prepending user data on AWS hosts.
+- Enhanced the `duplocloud_aws_host` and `duplocloud_asg_profile` resources to avoid triggering an unnecessary "force replacement" on hosts and ASGs that prepend Duplo's user data.
+- Updated the data source types for `duplocloud_aws_host` and `duplocloud_asg_profile` resources to include the new `prepend_user_data` attribute.
+- Introduced acceptance tests for Terraform provider with mock data.
+- Implemented a mock server setup for testing HTTP requests.
+- Added a basic acceptance test for tenant data source.
+- Refactored existing SDK client tests to utilize shared test utilities.
+- Created shared test utilities for mocking HTTP responses.
+- Added a JSON fixture for tenant data for testing purposes.
+
+## Updated
+- Updated `duplocloud_ecs_task_definition` examples and documentation to use the correct `PortMappings` property instead of `ContainerMappings` in `container_definitions` field.
+- Fixed property typos in `duplocloud_ecs_task_definition`'s `container_definitions` example and docs
+
+### Fixed
+- Resolved nil pointer and index out of bound exceptions in `resource_duplo_aws_elasticsearch.go` by properly initializing `ColdStorageOptions` and `WarmType` only if applicable for `duplocloud_aws_elasticsearch` resource.
+- Updated `DuploElasticSearchDomainClusterConfig` struct to use pointers for `WarmType` and `ColdStorageOptions` to prevent nil pointer dereference issues for `duplocloud_aws_elasticsearch` resource.
+- Fixed a bug that prevented the creation of `duplocloud_aws_elasticsearch` with both `warm_enabled` and `cold_storage_options` are set to `false`. Now, these options are properly handled, preventing errors during the creation of `duplocloud_aws_elasticsearch`  with these options disabled.
+- Fixed a regression in `duplocloud_k8_ingress` validation where `port` and `port_name` were not correctly validated as mutually exclusive.
+
+## 2024-02-08
+
+### Added
+- Introduced a new resource `duplocloud_aws_efs_lifecycle_policy` for managing AWS EFS lifecycle policies.
+- Added `lifecycle_policy` attribute to `duplocloud_aws_efs_file_system` resource to support lifecycle policy configurations.
+- Implemented CRUD operations for EFS lifecycle policy management in both Terraform resource and Duplo SDK.
+- Added support for `port_name` attribute in `duplocloud_k8_ingress` allowing service port specification by name.
+- Made `port` in `duplocloud_k8_ingress` attribute optional and enforced port range validation for ingress rules.
+- Added the `delay_seconds` attribute to the `aws_sqs_queue` resource, enabling the postponing of delivery for new messages in seconds.
+
+### Update 
+- Updated documentation for `aws_sqs_queue` for new attribute `delay_seconds`.
+- Updated example for `aws_sqs_queue` resource added attribute `delay_seconds` to resource type `duplocloud_aws_sqs_queue`.
+
+## 2024-02-06
+
+### Fixed
+- Fixed an issue where changes to allocation tags in the ASG profile were not being detected and updated correctly.
+- assigns `CustomDataTags` to AsgProfile's minion_tags fields as this field receives the tag edits in the beckend
+
+### Added
+- Introduced comprehensive unit tests for the `getAPI`, `putAPI`, and `deleteAPI` methods in the DuploCloud SDK client, enhancing the test coverage for various scenarios including successful API calls, error handling, and response parsing.
+
+## 2024-02-03
+
+### Fixed
+- Resolved a bug where an empty subnet was being created in all infrastructures, which could lead to errors. Now, a subnet is only created when the infrastructure is Azure, where it is needed.
+
+## 2024-02-01
+
+### Added
+- Introduced a new optional field `is_any_host_allowed` to the CronJob and Job resources, enhancing the control over host selection.
+
+## 2024-01-29
+
+### Updated
+- Upgraded the `terraform-plugin-docs` version to fix an issue with generated docs incorrectly marking some fields as read-only.
+- Updated multiple indirect dependencies to newer versions for bug fixes, performance improvements, and new features.
+
+## 2024-01-29
+
+### Added
+- Introduced a new resource `duplocloud_gcp_sql_database_instance` for managing a GCP SQL Database Instance in Duplo.
+
+## 2024-01-25
+
+### Added
+- Introduced support for backup retention period in RDS instances.
+- Added support for spot instances and maximum spot price in ASG profiles.
+- Introduced a new resource for managing tenant cleanup timers.
+
+### Updated
+- Refactored deletion protection settings update in RDS instances.
+- Consolidated size and logging updates into a single function in RDS instances.
+- Enhanced validation for update requests in tenant cleanup timers.
+
+## 2024-01-24
+
+### Added
+- Introduced a new feature for validating the length of the lambda function name based on whether tag-based resource management is enabled or not in the `duplocloud/resource_duplo_aws_lambda_function.go` file.
+- Added a new field `IsTagsBasedResourceMgmtEnabled` to the `DuploSystemFeatures` struct in the `duplosdk/admin.go` file.
+
+### Updated
+- Enhanced the documentation for `cloud` and `agent_platform` fields in the `duplocloud_duplo_service` resource. The description now includes a list of numeric IDs representing different cloud providers and container agents respectively.
+
+
+## 2024-01-23
+
+### Fixed
+- Corrected a typo in `duplocloud_tenant` data source read function (tenant_id is the id naming for the resource but datasource calls it "id").
+- Enhanced schema for `duplocloud_asg_profile` resource by forcing recreation when `is_cluster_autoscaled` and `can_scale_from_zero` attributes are changed.
+
+### Updated
+- Enhanced the documentation and examples for `duplocloud_ecs_service` and `duplocloud_ecs_task_definition` resources.
+- Introduced `health_check_url` to the `duplocloud_ecs_service` resource in the documentation and example.
+- Added `ContainerMappings` to the `duplocloud_ecs_task_definition` resource in the documentation and example.
+
+### Added
+- Introduced a new attribute `can_scale_from_zero` to the `duplocloud_asg_profile` resource, allowing an AWS Autoscaling Group to leverage DuploCloud's scale from zero feature on Amazon EKS.
+- Introduced support for serverless Kubernetes in the `duplocloud_infrastructure` resource. A new property `is_serverless_kubernetes` has been added to the resource schema.
+
+## 2024-01-22
+
+### Fixed
+- Added `"ImplementationSpecific"` to the list of acceptable values for ingress rule path types to the `duplocloud_k8_ingress` resource.