--- conflicted
+++ resolved
@@ -74,11 +74,8 @@
 	EnablePerformanceInsights          bool                    `json:"EnablePerformanceInsights"`
 	PerformanceInsightsRetentionPeriod int                     `json:"PerformanceInsightsRetentionPeriod,omitempty"`
 	PerformanceInsightsKMSKeyId        string                  `json:"PerformanceInsightsKMSKeyId,omitempty"`
-<<<<<<< HEAD
 	AutoMinorVersionUpgrade            bool                    `json:"AutoMinorVersionUpgrade"`
-=======
 	DeletionProtection                 bool                    `json:"DeletionProtection"`
->>>>>>> 1c807251
 }
 
 type V2ScalingConfiguration struct {
@@ -478,4 +475,19 @@
 		fmt.Sprintf("ReadReplicaServerlessCreate(%s, %s)", tenantID, cIdentifier),
 		fmt.Sprintf("v3/subscriptions/%s/aws/rds/cluster/%s/auroraToV2Serverless", tenantID, cIdentifier),
 		&rq, nil)
+}
+
+type DuploAutoMinorUpgrade struct {
+	DBInstanceIdentifier    string `json:"DBInstanceIdentifier"`
+	AutoMinorVersionUpgrade bool   `json:"AutoMinorVersionUpgrade"`
+	ApplyImmediately        bool   `json:"ApplyImmediately"`
+}
+
+func (c *Client) UpdateRDSDBInstanceAutoMinorUpgrade(tenantID string, duploObject DuploAutoMinorUpgrade) ClientError {
+	return c.putAPI(
+		fmt.Sprintf("UpdateRDSDBInstance(%s, %s)", tenantID, duploObject.DBInstanceIdentifier),
+		fmt.Sprintf("v3/subscriptions/%s/aws/rds/instance/%s/minorVersionUpgrade", tenantID, duploObject.DBInstanceIdentifier),
+		&duploObject,
+		nil,
+	)
 }