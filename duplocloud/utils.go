--- conflicted
+++ resolved
@@ -1116,15 +1116,6 @@
 	return false
 }
 
-<<<<<<< HEAD
-func stringInSlice(s string, list []string) bool {
-	for _, v := range list {
-		if v == s {
-			return true
-		}
-	}
-	return false
-=======
 func reorderToMatchCurrent(current, incoming []interface{}) []interface{} {
 	positionMap := make(map[interface{}]int)
 
@@ -1167,5 +1158,13 @@
 		result[i] = v
 	}
 	return result
->>>>>>> 9629364a
+}
+
+func stringInSlice(s string, list []string) bool {
+	for _, v := range list {
+		if v == s {
+			return true
+		}
+	}
+	return false
 }