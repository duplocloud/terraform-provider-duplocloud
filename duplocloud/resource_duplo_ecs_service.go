package duplocloud

import (
	"context"
	"encoding/base64"
	"fmt"
	"log"
	"strings"
	"time"

	"github.com/duplocloud/terraform-provider-duplocloud/duplosdk"

	"github.com/hashicorp/terraform-plugin-sdk/v2/diag"
	"github.com/hashicorp/terraform-plugin-sdk/v2/helper/retry"
	"github.com/hashicorp/terraform-plugin-sdk/v2/helper/schema"
	"github.com/hashicorp/terraform-plugin-sdk/v2/helper/validation"
)

// DuploEcsServiceSchema returns a Terraform resource schema for an ECS Service
func ecsServiceSchema() map[string]*schema.Schema {
	return map[string]*schema.Schema{
		"tenant_id": {
			Description:  "The GUID of the tenant that the service will be created in.",
			Type:         schema.TypeString,
			Required:     true,
			ForceNew:     true, //switch tenant
			ValidateFunc: validation.IsUUID,
		},
		"name": {
			Description: "The name of the service to create.",
			Type:        schema.TypeString,
			Required:    true,
			ForceNew:    true,
		},
		"task_definition": {
			Description: "The ARN of the task definition to use.",
			Type:        schema.TypeString,
			Required:    true,
		},
		"replicas": {
			Description: "The number of container replicas to create.",
			Type:        schema.TypeInt,
			Required:    true,
		},
		"health_check_grace_period_seconds": {
			Type:     schema.TypeInt,
			Optional: true,
			Default:  0,
		},
		"old_task_definition_buffer_size": {
			Description: "The number of older task definitions to retain in AWS.",
			Type:        schema.TypeInt,
			Optional:    true,
			Default:     10,
		},
		"is_target_group_only": {
			Type:     schema.TypeBool,
			ForceNew: true,
			Optional: true,
			Default:  false,
		},
		"target_group_arns": {
			Type:     schema.TypeSet,
			Computed: true,
			Elem:     &schema.Schema{Type: schema.TypeString},
		},
		"index": {
			Description: "The index of the ecs service.",
			Type:        schema.TypeInt,
			Computed:    true,
		},
		"dns_prfx": {
			Description: "The DNS prefix to assign to this service's load balancer.",
			Type:        schema.TypeString,
			Optional:    true,
		},
		"wait_until_targets_ready": {
			Description:      "Whether or not to wait until all target groups are created for ecs service, after creation.",
			Type:             schema.TypeBool,
			Optional:         true,
			Default:          true,
			DiffSuppressFunc: diffSuppressWhenNotCreating,
		},
		"load_balancer": {
			Description: "Zero or more load balancer configurations to associate with this service.",
			Type:        schema.TypeList,
			Optional:    true,
			ForceNew:    true,
			// MaxItems:    1,
			Elem: &schema.Resource{
				Schema: map[string]*schema.Schema{
					"replication_controller_name": {
						Type:     schema.TypeString,
						Computed: true,
					},
					"lb_type": {
						Description: "The numerical index of the type of load balancer configuration to create.\n" +
							"Should be one of:\n\n" +
							"   - `0` : ELB (Classic Load Balancer)\n" +
							"   - `1` : ALB (Application Load Balancer)\n" +
							"   - `2` : Health-check Only (No Load Balancer)\n",
						Type:     schema.TypeInt,
						Optional: false,
						Required: true,
					},
					"port": {
						Description: "The backend port associated with this load balancer configuration.",
						Type:        schema.TypeString,
						Optional:    false,
						Required:    true,
					},
					"protocol": {
						Description: "The frontend protocol associated with this load balancer configuration.",
						Type:        schema.TypeString,
						Optional:    false,
						Required:    true,
					},
					"external_port": {
						Description: "The frontend port associated with this load balancer configuration.",
						Type:        schema.TypeInt,
						Optional:    false,
						Required:    true,
					},
					"target_group_count": {
						Description: "Number of Load Balancer target group to associate with the service.",
						Type:        schema.TypeInt,
						Optional:    false,
						Required:    true,
					},
					"backend_protocol": {
						Description: "The backend protocol associated with this load balancer configuration.",
						Type:        schema.TypeString,
						Optional:    true,
						Computed:    true,
						Deprecated:  "Use 'backend_protocol_version' instead.",
					},
					"backend_protocol_version": {
						Description: "The backend protocol version associated with this load balancer configuration.",
						Type:        schema.TypeString,
						Optional:    true,
						Computed:    true,
						ValidateFunc: validation.StringInSlice([]string{
							"HTTP1",
							"HTTP2",
							"GRPC",
						}, false),
					},
					"is_internal": {
						Description: "Whether or not to create an internal load balancer.",
						Type:        schema.TypeBool,
						Optional:    true,
						Required:    false,
						Default:     false,
					},
					"health_check_url": {
						Description: "The health check URL to associate with this load balancer configuration.",
						Type:        schema.TypeString,
						Optional:    true,
						Required:    false,
					},
					"certificate_arn": {
						Description: "The ARN of an ACM certificate to associate with this load balancer.  Only applicable for HTTPS.",
						Type:        schema.TypeString,
						Optional:    true,
						Required:    false,
					},
					"load_balancer_name": {
						Description: "The load balancer name.",
						Type:        schema.TypeString,
						Computed:    true,
					},
					"load_balancer_arn": {
						Description: "The load balancer ARN.",
						Type:        schema.TypeString,
						Computed:    true,
					},
					"index": {
						Description: "The load balancer Index.",
						Type:        schema.TypeInt,
						Computed:    true,
					},
					"enable_access_logs": {
						Description: "Whether or not to enable access logs.  When enabled, Duplo will send access logs to a centralized S3 bucket per plan",
						Type:        schema.TypeBool,
						Optional:    true,
						Computed:    true,
					},
					"http_to_https_redirect": {
						Description: "Whether or not the load balancer should redirect HTTP to HTTPS.",
						Type:        schema.TypeBool,
						Optional:    true,
						Computed:    true,
					},
					"drop_invalid_headers": {
						Description: "Whether or not to drop invalid HTTP headers received by the load balancer.",
						Type:        schema.TypeBool,
						Optional:    true,
						Computed:    true,
					},
					"idle_timeout": {
						Description: "The time in seconds that the connection is allowed to be idle. Only valid for Load Balancers of type `application`.",
						Type:        schema.TypeInt,
						Optional:    true,
						Computed:    true,
					},
					"webaclid": {
						Description: "The ARN of a web application firewall to associate this load balancer.",
						Type:        schema.TypeString,
						Optional:    true,
						Computed:    true,
					},
					"health_check_config": {
						Description: "Health check configuration for this load balancer.",
						Type:        schema.TypeList,
						Optional:    true,
						MaxItems:    1,
						Elem: &schema.Resource{
							Schema: map[string]*schema.Schema{
								"healthy_threshold_count": {
									Type:     schema.TypeInt,
									Optional: true,
									Computed: true,
								},
								"unhealthy_threshold_count": {
									Type:     schema.TypeInt,
									Optional: true,
									Computed: true,
								},
								"health_check_timeout_seconds": {
									Type:     schema.TypeInt,
									Optional: true,
									Computed: true,
								},
								"health_check_interval_seconds": {
									Type:     schema.TypeInt,
									Optional: true,
									Computed: true,
								},
								"http_success_code": {
									Type:     schema.TypeString,
									Optional: true,
									Computed: true,
								},
								"grpc_success_code": {
									Type:     schema.TypeString,
									Optional: true,
									Computed: true,
								},
							},
						},
					},
				},
			},
		},
		"capacity_provider_strategy": {
			Type:     schema.TypeList,
			Optional: true,
			Computed: true,
			Elem: &schema.Resource{
				Schema: map[string]*schema.Schema{
					"base": {
						Description: "The number of tasks, at a minimum, to run on the specified capacity provider.",
						Type:        schema.TypeInt,
						Optional:    true,
						Computed:    true,
					},
					"weight": {
						Description: "The relative percentage of the total number of launched tasks that should use the specified capacity provider.",
						Type:        schema.TypeInt,
						Optional:    true,
						Computed:    true,
					},
					"capacity_provider": {
<<<<<<< HEAD
						Description: "Name of the capacity provider.",
						Type:        schema.TypeString,
						Required:    true,
=======
						Description: "Name of the capacity provider." +
							" Should be one of:\n" +
							" 	- FARGATE\n" +
							" 	- FARGATE_SPOT\n" +
							" 	- ASG fullname: Used when asg created with agent platform ECS",
						Type:     schema.TypeString,
						Required: true,
>>>>>>> 52093331
					},
				},
			},
		},
	}
}

// SCHEMA for resource crud
func resourceDuploEcsService() *schema.Resource {
	return &schema.Resource{
		Description: "`duplocloud_ecs_service` manages a Amazon ECS service in Duplo.",

		ReadContext:   resourceDuploEcsServiceRead,
		CreateContext: resourceDuploEcsServiceCreate,
		UpdateContext: resourceDuploEcsServiceUpdate,
		DeleteContext: resourceDuploEcsServiceDelete,
		Importer: &schema.ResourceImporter{
			StateContext: schema.ImportStatePassthroughContext,
		},
		Timeouts: &schema.ResourceTimeout{
			Create: schema.DefaultTimeout(15 * time.Minute),
			Update: schema.DefaultTimeout(15 * time.Minute),
			Delete: schema.DefaultTimeout(15 * time.Minute),
		},
		Schema: ecsServiceSchema(),
	}
}

// READ resource
func resourceDuploEcsServiceRead(ctx context.Context, d *schema.ResourceData, m interface{}) diag.Diagnostics {
	log.Printf("[TRACE] resourceDuploEcsServiceRead ******** start")

	// Get the object from Duplo, detecting a missing object
	c := m.(*duplosdk.Client)
	duplo, clientError := c.EcsServiceGetV2(d.Id())
	if duplo == nil {
		d.SetId("")
		return nil
	}
	if clientError != nil {
		// TODO - Remove ServiceNotFoundException check once backend returns error code 404, Currenlty its 400.
		if clientError.Status() == 404 || strings.Contains(clientError.Error(), "ServiceNotFoundException") {
			d.SetId("")
			return nil
		}
		return diag.FromErr(clientError)
	}

	diags := flattenDuploEcsService(d, duplo, c)
	log.Printf("[TRACE] resourceDuploEcsServiceRead ******** end")
	return diags
}

// CREATE resource
func resourceDuploEcsServiceCreate(ctx context.Context, d *schema.ResourceData, m interface{}) diag.Diagnostics {
	return resourceDuploEcsServiceCreateOrUpdate(ctx, d, m, false)
}

// UPDATE resource
func resourceDuploEcsServiceUpdate(ctx context.Context, d *schema.ResourceData, m interface{}) diag.Diagnostics {
	return resourceDuploEcsServiceCreateOrUpdate(ctx, d, m, true)
}

func resourceDuploEcsServiceCreateOrUpdate(ctx context.Context, d *schema.ResourceData, m interface{}, updating bool) diag.Diagnostics {
	var err error

	tenantID := d.Get("tenant_id").(string)

	// Create the request object.
	duplo := ecsServiceFromState(d)

	log.Printf("[TRACE] resourceDuploEcsServiceCreateOrUpdate(%s, %s): start", tenantID, duplo.Name)

	// Create the ECS service.
	c := m.(*duplosdk.Client)
	rpObject, err := c.EcsServiceCreateOrUpdate(tenantID, duplo, updating)
	if err != nil {
		return diag.FromErr(err)
	}
	id := fmt.Sprintf("v2/subscriptions/%s/EcsServiceApiV2/%s", tenantID, duplo.Name)
	if !updating {
		d.SetId(id)
	}

	// The rest of this logic only applies if we have load balancer configurations.
	if len(*duplo.LBConfigurations) > 0 {

		// Next, we need to apply load balancer settings.
		err = updateEcsServiceAwsLbSettings(tenantID, duplo.Name, d, c)
		if err != nil {
			return diag.Errorf("Error applying ECS load balancer settings '%s': %s", d.Id(), err)
		}

		// Workaround for broken v3 backend - reread the LB configs from duplo
		if rpObject.Name == "" {
			rpObject, err = c.EcsServiceGetV2(id)
			if rpObject == nil {
				return diag.Errorf("Error reading ECS load balancers '%s': %s", d.Id(), err)
			}
			if err != nil {
				return diag.FromErr(err)
			}
		}

		if d.Get("wait_until_targets_ready") == nil || d.Get("wait_until_targets_ready").(bool) {
			tgErr := ecsServiceWaitUntilTargetGroupsReady(d, ctx, c, tenantID, rpObject, d.Timeout("create"))
			if tgErr != nil {
				return diag.FromErr(tgErr)
			}
		}
	}

	diags := resourceDuploEcsServiceRead(ctx, d, m)
	log.Printf("[TRACE] resourceDuploEcsServiceCreate ******** end")
	return diags
}

// DELETE resource
func resourceDuploEcsServiceDelete(ctx context.Context, d *schema.ResourceData, m interface{}) diag.Diagnostics {
	log.Printf("[TRACE] resourceDuploEcsServiceDelete ******** start")

	// Check if the object exists before attempting a delete.
	c := m.(*duplosdk.Client)
	duplo, err := c.EcsServiceGetV2(d.Id())
	if err != nil || duplo != nil {
		err = c.EcsServiceDelete(d.Id())
		if err != nil {
			// TODO - Remove ServiceNotFoundException check once backend returns error code 404, Currenlty its 400.
			if err.Status() == 404 || strings.Contains(err.Error(), "ServiceNotFoundException") {
				return nil
			}
			return diag.FromErr(err)
		}
	}

	// Wait for 40 seconds to avoid race condition.
	time.Sleep(time.Duration(40) * time.Second)

	log.Printf("[TRACE] resourceDuploEcsServiceDelete ******** end")
	return nil
}

func flattenDuploEcsService(d *schema.ResourceData, duplo *duplosdk.DuploEcsService, c *duplosdk.Client) diag.Diagnostics {

	// First, convert things into simple scalars
	d.Set("tenant_id", duplo.TenantID)
	d.Set("name", duplo.Name)
	d.Set("task_definition", duplo.TaskDefinition)
	d.Set("replicas", duplo.Replicas)
	d.Set("health_check_grace_period_seconds", duplo.HealthCheckGracePeriodSeconds)
	d.Set("old_task_definition_buffer_size", duplo.OldTaskDefinitionBufferSize)
	d.Set("is_target_group_only", duplo.IsTargetGroupOnly)
	d.Set("dns_prfx", duplo.DNSPrfx)
	d.Set("index", duplo.Index)

	loadBalancers, err := flattenDuploEcsServiceLbs(duplo, c)
	if err != nil {
		return diag.FromErr(err)
	}
	d.Set("load_balancer", loadBalancers)
	if len(*duplo.CapacityProviderStrategy) > 0 {
		d.Set("capacity_provider_strategy", flattenCapacityProviderStrategies(duplo.CapacityProviderStrategy))
	}
	return nil
}

func flattenDuploEcsServiceLbs(duplo *duplosdk.DuploEcsService, c *duplosdk.Client) ([]map[string]interface{}, error) {
	// Next, convert things into structured data.
	loadBalancers := ecsLoadBalancersToState(duplo.Name, duplo.LBConfigurations)

	// Retrieve the load balancer settings.
	if len(loadBalancers) > 0 {
		for _, lbc := range loadBalancers {
			err := readEcsServiceAwsLbSettings(duplo.TenantID, duplo.Name, lbc, c)
			if err != nil {
				return nil, err
			}
		}
	}

	return loadBalancers, nil
}

// EcsServiceFromState converts resource data respresenting an ECS Service to a Duplo SDK object.
func ecsServiceFromState(d *schema.ResourceData) *duplosdk.DuploEcsService {
	duploObject := duplosdk.DuploEcsService{}

	// First, convert things into simple scalars
	duploObject.Name = d.Get("name").(string)
	duploObject.TaskDefinition = d.Get("task_definition").(string)
	duploObject.Replicas = d.Get("replicas").(int)
	duploObject.HealthCheckGracePeriodSeconds = d.Get("health_check_grace_period_seconds").(int)
	duploObject.OldTaskDefinitionBufferSize = d.Get("old_task_definition_buffer_size").(int)
	duploObject.IsTargetGroupOnly = d.Get("is_target_group_only").(bool)
	duploObject.DNSPrfx = d.Get("dns_prfx").(string)

	// Next, convert things into structured data.
	duploObject.LBConfigurations = ecsLoadBalancersFromState(d)
	duploObject.CapacityProviderStrategy = expandCapacityProviderStrategies(d.Get("capacity_provider_strategy").([]interface{}))

	return &duploObject
}

func ecsLoadBalancersToState(name string, lbcs *[]duplosdk.DuploEcsServiceLbConfig) []map[string]interface{} {
	log.Printf("[TRACE] ecsLoadBalancersToState ******** start")
	if lbcs == nil {
		return nil
	}

	var ary []map[string]interface{}

	for _, lbc := range *lbcs {
		jo := make(map[string]interface{})
		jo["replication_controller_name"] = name
		jo["lb_type"] = lbc.LbType
		jo["port"] = lbc.Port
		jo["protocol"] = lbc.Protocol
		jo["target_group_count"] = lbc.TgCount
		jo["backend_protocol"] = lbc.BackendProtocol
		jo["backend_protocol_version"] = lbc.BackendProtocol
		jo["external_port"] = lbc.ExternalPort
		jo["is_internal"] = lbc.IsInternal
		jo["health_check_url"] = lbc.HealthCheckURL
		jo["certificate_arn"] = lbc.CertificateArn
		jo["index"] = lbc.LbIndex
		hcConfig := ecsLoadBalancersHealthCheckConfigToState(lbc.HealthCheckConfig)
		if hcConfig != nil {
			jo["health_check_config"] = []interface{}{hcConfig}
		}

		// Workaround for missing default value
		if lbc.BackendProtocol == "" && (lbc.Protocol == "HTTP" || lbc.Protocol == "HTTPS") {
			jo["backend_protocol"] = "HTTP1"
			jo["backend_protocol_version"] = "HTTP1"
		}

		ary = append(ary, jo)
	}
	log.Printf("[TRACE] ecsLoadBalancersToState ******** end")
	return ary
}

func ecsLoadBalancersHealthCheckConfigToState(hcc *duplosdk.DuploEcsServiceLbHealthCheckConfig) map[string]interface{} {
	log.Printf("[TRACE] ecsLoadBalancersHealthCheckConfigToState ******** start")
	if hcc == nil {
		return nil
	}
	configPresent := false
	config := make(map[string]interface{})
	if hcc.HealthyThresholdCount != 0 {
		config["healthy_threshold_count"] = hcc.HealthyThresholdCount
		configPresent = true
	}
	if hcc.UnhealthyThresholdCount != 0 {
		config["unhealthy_threshold_count"] = hcc.UnhealthyThresholdCount
		configPresent = true
	}

	if hcc.HealthCheckTimeoutSeconds != 0 {
		config["health_check_timeout_seconds"] = hcc.HealthCheckTimeoutSeconds
		configPresent = true
	}
	if hcc.HealthCheckIntervalSeconds != 0 {
		config["health_check_interval_seconds"] = hcc.HealthCheckIntervalSeconds
		configPresent = true
	}
	if len(hcc.HttpSuccessCode) > 0 {
		config["http_success_code"] = hcc.HttpSuccessCode
		configPresent = true
	}
	if len(hcc.GrpcSuccessCode) > 0 {
		config["grpc_success_code"] = hcc.GrpcSuccessCode
		configPresent = true
	}
	if !configPresent {
		return nil
	}
	log.Printf("[TRACE] ecsLoadBalancersHealthCheckConfigToState ******** end")

	return config
}
func ecsLoadBalancersFromState(d *schema.ResourceData) *[]duplosdk.DuploEcsServiceLbConfig {
	lbList := d.Get("load_balancer").([]interface{})
	ary := make([]duplosdk.DuploEcsServiceLbConfig, 0, len(lbList))
	for _, v := range lbList {
		ary = append(ary, ecsLoadBalancerFromState(d, v.(map[string]interface{})))
	}

	log.Printf("[TRACE] ecsLoadBalancersFromState ********: have data")
	return &ary
}

func ecsLoadBalancerFromState(d *schema.ResourceData, lb map[string]interface{}) duplosdk.DuploEcsServiceLbConfig {
	log.Printf("[TRACE] ecsLoadBalancerFromState ********: have data")
	name := lb["replication_controller_name"].(string)
	backendProtocolVersion := ""
	if name == "" {
		name = d.Get("name").(string)
	}
	if v, ok := lb["backend_protocol"]; ok && v != "" {
		backendProtocolVersion = v.(string)
	} else if v, ok := lb["backend_protocol_version"]; ok && v != "" {
		backendProtocolVersion = v.(string)
	}
	lbConfig := duplosdk.DuploEcsServiceLbConfig{
		ReplicationControllerName: name,
		LbType:                    lb["lb_type"].(int),
		Port:                      lb["port"].(string),
		Protocol:                  lb["protocol"].(string),
		BackendProtocol:           backendProtocolVersion,
		ExternalPort:              lb["external_port"].(int),
		IsInternal:                lb["is_internal"].(bool),
		HealthCheckURL:            lb["health_check_url"].(string),
		CertificateArn:            lb["certificate_arn"].(string),
		TgCount:                   lb["target_group_count"].(int),
		IdleTimeout:               lb["idle_timeout"].(int),
	}

	if lb["health_check_config"] != nil {
		hcc := lb["health_check_config"].([]interface{})
		if len(hcc) > 0 && hcc[0].(map[string]interface{}) != nil {
			lbConfig.HealthCheckConfig = ecsLoadBalancerHealthCheckConfigFromState(d, hcc[0].(map[string]interface{}))
		}
	}
	return lbConfig
}

func ecsLoadBalancerHealthCheckConfigFromState(d *schema.ResourceData, lbHealthConfig map[string]interface{}) *duplosdk.DuploEcsServiceLbHealthCheckConfig {
	log.Printf("[TRACE] ecsLoadBalancerHealthCheckConfigFromState ********: have data")
	hcc := duplosdk.DuploEcsServiceLbHealthCheckConfig{
		HealthyThresholdCount:      lbHealthConfig["healthy_threshold_count"].(int),
		UnhealthyThresholdCount:    lbHealthConfig["unhealthy_threshold_count"].(int),
		HealthCheckTimeoutSeconds:  lbHealthConfig["health_check_timeout_seconds"].(int),
		HealthCheckIntervalSeconds: lbHealthConfig["health_check_interval_seconds"].(int),
		HttpSuccessCode:            lbHealthConfig["http_success_code"].(string),
		GrpcSuccessCode:            lbHealthConfig["grpc_success_code"].(string),
	}
	return &hcc
}

func readEcsServiceAwsLbSettings(tenantID string, name string, lb map[string]interface{}, c *duplosdk.Client) error {
	// Next, look for load balancer settings.
	details, err := c.TenantGetLbDetailsInService(tenantID, name)
	if err != nil {
		return err
	}
	if details != nil && details.LoadBalancerArn != "" {

		// Populate load balancer details.
		lb["load_balancer_arn"] = details.LoadBalancerArn
		lb["load_balancer_name"] = details.LoadBalancerName
		loadBalancerID := base64.URLEncoding.EncodeToString([]byte(details.LoadBalancerArn))

		settings, err := c.TenantGetLbSettings(tenantID, loadBalancerID)
		if err != nil {
			return err
		}
		if settings != nil {

			// Populate load balancer settings.
			if settings.SecurityPolicyId == nil {
				lb["webaclid"] = ""
			} else {
				lb["webaclid"] = *settings.SecurityPolicyId
			}
			if settings.EnableAccessLogs == nil {
				lb["enable_access_logs"] = false
			} else {
				lb["enable_access_logs"] = *settings.EnableAccessLogs
			}
			if settings.EnableHttpToHttpsRedirect == nil {
				lb["http_to_https_redirect"] = false
			} else {
				lb["http_to_https_redirect"] = *settings.EnableHttpToHttpsRedirect
			}
			lb["idle_timeout"] = settings.Timeout
			if settings.Aws == nil {
				lb["drop_invalid_headers"] = false
			} else {
				lb["drop_invalid_headers"] = settings.Aws.DropInvalidHeaders
			}
		}
	}

	return nil
}

func updateEcsServiceAwsLbSettings(tenantID string, name string, d *schema.ResourceData, c *duplosdk.Client) error {
	var err error
	log.Printf("[TRACE] updateEcsServiceAwsLbSettings(%s, %s): start", tenantID, name)
	state, err := getOptionalBlockAsMap(d, "load_balancer")
	if err != nil || state == nil {
		return err
	}

	// Get any load balancer settings from the user.
	settings := &duplosdk.AgnosticLbSettings{
		Aws: &duplosdk.AgnosticLbSettingsAws{},
	}
	haveSettings := false

	if v, ok := state["enable_access_logs"]; ok && v != nil {
		enableAccessLogs := v.(bool)
		settings.EnableAccessLogs = &enableAccessLogs
		haveSettings = true
	}
	if v, ok := state["http_to_https_redirect"]; ok && v != nil {
		enableHttpToHttpsRedirect := v.(bool)
		settings.EnableHttpToHttpsRedirect = &enableHttpToHttpsRedirect
		haveSettings = true
	}
	if v, ok := state["drop_invalid_headers"]; ok && v != nil {
		settings.Aws.DropInvalidHeaders = v.(bool)
		haveSettings = true
	}
	if v, ok := state["idle_timeout"]; ok && v != nil {
		settings.Timeout = v.(int)
		haveSettings = true
	}
	if v, ok := state["webaclid"]; ok && v != nil {
		securityPolicyID := v.(string)
		settings.SecurityPolicyId = &securityPolicyID
		haveSettings = true
	}

	// If we have load balancer settings, apply them.
	if haveSettings {
		log.Printf("[TRACE] LB settings found.")
		var details *duplosdk.DuploAwsLbDetailsInService
		details, err := retryFetchLBDetails(6, time.Duration(20)*time.Second, c, tenantID, name)
		if err != nil {
			return err
		}

		if details != nil && details.LoadBalancerArn != "" {
			log.Printf("[TRACE] LB details found.")
			loadBalancerID := base64.URLEncoding.EncodeToString([]byte(details.LoadBalancerArn))
			_, err = c.TenantUpdateLbSettings(tenantID, loadBalancerID, settings)
			if err != nil {
				return err
			}

			// Wait for some time to deal with consistency issues.
			time.Sleep(time.Duration(60) * time.Second)
		}
	}
	log.Printf("[TRACE] updateEcsServiceAwsLbSettings(%s, %s): end", tenantID, name)
	return nil
}

func ecsServiceWaitUntilTargetGroupsReady(d *schema.ResourceData, ctx context.Context, c *duplosdk.Client, tenantId string, ecs *duplosdk.DuploEcsService, timeout time.Duration) error {
	stateConf := &retry.StateChangeConf{
		Pending: []string{"pending"},
		Target:  []string{"ready"},
		Refresh: func() (interface{}, string, error) {
			status := "ready"
			if ecs.LBConfigurations == nil || len(*ecs.LBConfigurations) == 0 {
				return nil, status, nil
			}
			rp, err, targetGroupArns := c.EcsServiceRequiredTargetGroupsCreated(tenantId, ecs)
			if err == nil && rp {
				status = "ready"
				d.Set("target_group_arns", targetGroupArns)
			} else {
				status = "pending"
			}
			return rp, status, err
		},
		// MinTimeout will be 10 sec freq, if times-out forces 30 sec anyway
		PollInterval: 30 * time.Second,
		Timeout:      timeout,
	}
	log.Printf("[DEBUG] ecsServiceWaitUntilTargetGroupsReady(%s, %s)", tenantId, ecs.Name)
	_, err := stateConf.WaitForStateContext(ctx)
	return err
}

func flattenCapacityProviderStrategies(duplo *[]duplosdk.DuploEcsServiceCapacityProviderStrategy) []map[string]interface{} {
	s := []map[string]interface{}{}
	for _, v := range *duplo {
		s = append(s, flattenCapacityProviderStrategy(v))
	}
	return s
}

func flattenCapacityProviderStrategy(duplo duplosdk.DuploEcsServiceCapacityProviderStrategy) map[string]interface{} {
	m := make(map[string]interface{})
	m["base"] = duplo.Base
	m["weight"] = duplo.Weight
	m["capacity_provider"] = duplo.CapacityProvider
	return m
}

func expandCapacityProviderStrategies(lst []interface{}) *[]duplosdk.DuploEcsServiceCapacityProviderStrategy {
	items := make([]duplosdk.DuploEcsServiceCapacityProviderStrategy, 0, len(lst))
	for _, v := range lst {
		items = append(items, expandCapacityProviderStrategy(v.(map[string]interface{})))
	}
	return &items
}

func expandCapacityProviderStrategy(m map[string]interface{}) duplosdk.DuploEcsServiceCapacityProviderStrategy {
	return duplosdk.DuploEcsServiceCapacityProviderStrategy{
		Base:             m["base"].(int),
		Weight:           m["weight"].(int),
		CapacityProvider: m["capacity_provider"].(string),
	}
}

func retryFetchLBDetails(attempts int, sleep time.Duration, c *duplosdk.Client, tenantId, name string) (*duplosdk.DuploAwsLbDetailsInService, error) {
	for i := 1; i <= attempts; i++ {
		log.Printf("[DEBUG] retryFetchLBDetails(Current Attempt-%v, Total Attempt-%v, Time Interval In Seconds-%v, Tenant-%s, ECS Name-%s)", i, attempts, sleep, tenantId, name)
		details, err := c.TenantGetLbDetailsInService(tenantId, name)
		if err != nil {
			return nil, err
		}
		if details != nil && details.LoadBalancerArn != "" {
			return details, nil
		}
		time.Sleep(sleep)
	}
	return nil, nil
}<|MERGE_RESOLUTION|>--- conflicted
+++ resolved
@@ -271,11 +271,6 @@
 						Computed:    true,
 					},
 					"capacity_provider": {
-<<<<<<< HEAD
-						Description: "Name of the capacity provider.",
-						Type:        schema.TypeString,
-						Required:    true,
-=======
 						Description: "Name of the capacity provider." +
 							" Should be one of:\n" +
 							" 	- FARGATE\n" +
@@ -283,7 +278,6 @@
 							" 	- ASG fullname: Used when asg created with agent platform ECS",
 						Type:     schema.TypeString,
 						Required: true,
->>>>>>> 52093331
 					},
 				},
 			},
