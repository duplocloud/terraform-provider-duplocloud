--- conflicted
+++ resolved
@@ -82,14 +82,9 @@
 	UseIndexForLb                 bool                                       `json:"UseIndexForLb"`
 	Index                         int                                        `json:"Index"`
 	CapacityProviderStrategy      *[]DuploEcsServiceCapacityProviderStrategy `json:"CapacityProviderStrategy,omitempty"`
-<<<<<<< HEAD
 	PlacementStrategy             *[]DuploEcsPlacementStrategy               `json:"PlacementStrategy,omitempty"`
 	PlacementConstraints          *[]DuploEcsPlacementConstraint             `json:"PlacementConstraints,omitempty"`
-=======
-	//PlacementStrategy             *[]DuploEcsPlacementStrategy               `json:"PlacementStrategy,omitempty"`
-	//PlacementConstraints          *[]DuploEcsPlacementConstraint             `json:"PlacementConstraints,omitempty"`
-	DeploymentConfiguration *DuploEcsDeploymentConfiguration `json:"DeploymentConfiguration,omitempty"`
->>>>>>> 2bb5a4fd
+	DeploymentConfiguration       *DuploEcsDeploymentConfiguration           `json:"DeploymentConfiguration,omitempty"`
 }
 
 /*************************************************
